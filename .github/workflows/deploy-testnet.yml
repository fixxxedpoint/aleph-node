--- conflicted
+++ resolved
@@ -84,10 +84,7 @@
       - name: S3 CI | Download release runtime from S3 bucket
         shell: bash
         env:
-<<<<<<< HEAD
-=======
           # yamllint disable-line rule:line-length
->>>>>>> 00936173
           S3BUCKET_URL: s3://${{ secrets.CI_MAINNET_S3BUCKET_NAME }}/builds/aleph-node/commits/${{ steps.vars.outputs.sha_short }}/aleph-runtime
           S3BUCKET_FILE: aleph-runtime-${{ steps.vars.outputs.sha_short }}.tar.gz
         run: |
