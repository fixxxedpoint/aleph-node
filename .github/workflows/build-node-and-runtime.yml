name: Build aleph-node and aleph-runtime

on:
  workflow_call:
    inputs:
      ref:
        description: 'The `ref` argument for `actions/checkout@v2`'
        required: false
        type: string
      artifact-prefix:
        description: 'A string that will be prepended to the artifact names'
        required: false
        type: string


jobs:
  build:
    name: Build binary artifacts
    runs-on: ubuntu-latest
    env:
      RUST_BACKTRACE: full
    steps:
      - name: Checkout source code
        uses: actions/checkout@v2
        with:
          ref: ${{ inputs.ref }}

<<<<<<< HEAD
=======
      - name: Install Rust toolchain
        uses: actions-rs/toolchain@v1

      - name: Install WASM target
        run: rustup target add wasm32-unknown-unknown

      - name: Restore cache
        uses: ./.github/actions/restore-cache
        with:
          target-key: release
          cache-version: v1

>>>>>>> 9b665e2f
      - name: Build binary and runtime
        uses: ./.github/actions/cargo_under_nix

      - name: Upload release binary
        uses: actions/upload-artifact@v2
        with:
          name: ${{ inputs.artifact-prefix }}aleph-release-node
          path: result/bin/aleph-node
          if-no-files-found: error
          retention-days: 7

      - name: Upload release runtime
        uses: actions/upload-artifact@v2
        with:
          name: ${{ inputs.artifact-prefix }}aleph-release-runtime
          path: result/lib/aleph_runtime.compact.wasm
          if-no-files-found: error
          retention-days: 7

      - name: Build test binary
<<<<<<< HEAD
        uses: ./.github/actions/cargo_under_nix
        with:
          cargo-command: cargo build --release --locked --package aleph-node --features "short_session"
=======
        run: cargo build --release -p aleph-node --features "short_session enable_treasury_proposals"
>>>>>>> 9b665e2f

      - name: Upload test binary
        uses: actions/upload-artifact@v2
        with:
          name: ${{ inputs.artifact-prefix }}aleph-test-node
          path: result/bin/aleph-node
          if-no-files-found: error
          retention-days: 7

      - name: Upload test runtime
        uses: actions/upload-artifact@v2
        with:
          name: ${{ inputs.artifact-prefix }}aleph-test-runtime
          path: result/lib/aleph_runtime.compact.wasm
          if-no-files-found: error
          retention-days: 7

      - name: Cleanup cache
        uses: ./.github/actions/post-cache<|MERGE_RESOLUTION|>--- conflicted
+++ resolved
@@ -25,21 +25,6 @@
         with:
           ref: ${{ inputs.ref }}
 
-<<<<<<< HEAD
-=======
-      - name: Install Rust toolchain
-        uses: actions-rs/toolchain@v1
-
-      - name: Install WASM target
-        run: rustup target add wasm32-unknown-unknown
-
-      - name: Restore cache
-        uses: ./.github/actions/restore-cache
-        with:
-          target-key: release
-          cache-version: v1
-
->>>>>>> 9b665e2f
       - name: Build binary and runtime
         uses: ./.github/actions/cargo_under_nix
 
@@ -60,13 +45,9 @@
           retention-days: 7
 
       - name: Build test binary
-<<<<<<< HEAD
         uses: ./.github/actions/cargo_under_nix
         with:
-          cargo-command: cargo build --release --locked --package aleph-node --features "short_session"
-=======
-        run: cargo build --release -p aleph-node --features "short_session enable_treasury_proposals"
->>>>>>> 9b665e2f
+          cargo-command: cargo build --release --locked --package aleph-node --features "short_session enable_treasury_proposals"
 
       - name: Upload test binary
         uses: actions/upload-artifact@v2
