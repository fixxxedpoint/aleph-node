---
name: Build, send and deploy postsync hook image.

on:
  workflow_dispatch:
  push:
    branches:
      - main
    paths:
      - 'bin/cliain/**'
      - 'docker-runtime-hook/**'
      - .github/workflows/build-send-postsync-hook-runtime-image.yml

concurrency:
  group: ${{ github.ref }}-${{ github.workflow }}
  cancel-in-progress: true

jobs:
  build:
    name: Save cliain binary as an artifact
    runs-on: self-hosted
    env:
      CARGO_INCREMENTAL: 0
    steps:
      - name: Checkout source code
        uses: actions/checkout@v2

      - name: GIT | Get branch info & current commit sha.
        id: vars
        shell: bash
        run: |
          echo "##[set-output name=branch;]$(echo ${GITHUB_REF##*/})"
          echo "::set-output name=sha_short::$(git rev-parse --short HEAD)"

      - name: Install rust toolchain
        uses: actions-rs/toolchain@v1

      - name: Install Protoc
        uses: arduino/setup-protoc@v1
        with:
          version: '3.6.1'
          repo-token: ${{ secrets.GITHUB_TOKEN }}

      - name: Build binary
        run: |
          pushd bin/cliain/
          cargo build --release
          popd

      - name: Build runtime-update-hook
        run: |
          docker build -f docker-runtime-hook/Dockerfile . \
          -t runtime-update-hook:${{ steps.vars.outputs.sha_short }}

      - name: Configure AWS credentials
        uses: aws-actions/configure-aws-credentials@v1
        with:
          aws-access-key-id: ${{ secrets.AWS_MAINNET_ACCESS_KEY_ID }}
          aws-secret-access-key: ${{ secrets.AWS_MAINNET_SECRET_ACCESS_KEY }}
          aws-region: eu-central-1

      - name: Login to Public Amazon ECR
        id: login-public-ecr
        uses: docker/login-action@v1
        with:
          registry: public.ecr.aws
          username: ${{ secrets.AWS_MAINNET_ACCESS_KEY_ID }}
          password: ${{ secrets.AWS_MAINNET_SECRET_ACCESS_KEY }}
        env:
          AWS_REGION: us-east-1

      - name: Push postsync hook current Image to Public ECR
        env:
          CURRENT_IMAGE: runtime-update-hook:${{ steps.vars.outputs.sha_short }}
          ECR_PUSH_IMAGE:
            public.ecr.aws/p6e8q1z1/runtime-update-hook:${{ steps.vars.outputs.sha_short }}
          ECR_LATEST: public.ecr.aws/p6e8q1z1/runtime-update-hook:latest
        run: |
          docker tag ${{ env.CURRENT_IMAGE }} ${{ env.ECR_PUSH_IMAGE }}
          docker push ${{ env.ECR_PUSH_IMAGE }}

          docker tag ${{ env.ECR_PUSH_IMAGE }} ${{ env.ECR_LATEST }}
          docker push ${{ env.ECR_LATEST }}

      - name: GIT | Checkout aleph-apps repo
        uses: actions/checkout@master
        with:
          repository: Cardinal-Cryptography/aleph-apps
          token: ${{ secrets.CI_GH_TOKEN }}
          path: "aleph-apps"

      - name: Init kustomize
        uses: imranismail/setup-kustomize@v1
        with:
          kustomize-version: "3.8.6"

      - name: Update postsync hook docker image
        env:
<<<<<<< HEAD
          RELEASE_IMAGE: public.ecr.aws/p6e8q1z1/runtime-update-hook:${{ steps.vars.outputs.sha_short }}
=======
          RELEASE_IMAGE:
            public.ecr.aws/p6e8q1z1/runtime-update-hook:${{ steps.vars.outputs.sha_short }}
>>>>>>> 00936173
          REGIONS_AWS: 'eu-central-1'
        run: |
            # Deploy new image version for postsync hook
            cd aleph-apps/aleph-node-validators/overlays/devnet/eu-central-1
            kustomize edit set image "send-runtime-hook-image-placeholder=${{ env.RELEASE_IMAGE }}"

      - name: GIT | Commit changes to aleph-apps repository.
        uses: EndBug/add-and-commit@v5.1.0
        with:
          author_name: AlephZero Automation
          author_email: alephzero@10clouds.com
          message: "Updating postsync hook image tag to: ${{ steps.vars.outputs.sha_short }}"
          add: "*.yaml"
          cwd: "aleph-apps"
          branch: main
        env:
          GITHUB_TOKEN: ${{ secrets.CI_GH_TOKEN }}<|MERGE_RESOLUTION|>--- conflicted
+++ resolved
@@ -96,12 +96,8 @@
 
       - name: Update postsync hook docker image
         env:
-<<<<<<< HEAD
-          RELEASE_IMAGE: public.ecr.aws/p6e8q1z1/runtime-update-hook:${{ steps.vars.outputs.sha_short }}
-=======
           RELEASE_IMAGE:
             public.ecr.aws/p6e8q1z1/runtime-update-hook:${{ steps.vars.outputs.sha_short }}
->>>>>>> 00936173
           REGIONS_AWS: 'eu-central-1'
         run: |
             # Deploy new image version for postsync hook
