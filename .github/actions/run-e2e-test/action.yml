--- conflicted
+++ resolved
@@ -26,7 +26,10 @@
   follow-up-finalization-check:
     description: 'Whether to run a follow-up finalization check.'
     required: false
-<<<<<<< HEAD
+  deploy-adder:
+    description: 'Whether to deploy the adder sample contract to the node.'
+    required: false
+    default: 'false'
   image-path:
     description: 'Custom path to docker image for aleph-node'
     required: false
@@ -39,12 +42,6 @@
     description: 'Custom docker-compose configuration'
     required: false
     default: ''
-=======
-  deploy-adder:
-    description: 'Whether to deploy the adder sample contract to the node.'
-    required: false
-    default: 'false'
->>>>>>> f84e20de
 
 runs:
   using: 'composite'
