//! Service and ServiceFactory implementation. Specialized wrapper over substrate service.

use std::{
    path::{Path, PathBuf},
    sync::Arc,
};

use aleph_primitives::{AlephSessionApi, MAX_BLOCK_SIZE};
use aleph_runtime::{self, opaque::Block, RuntimeApi};
use finality_aleph::{
    run_nonvalidator_node, run_validator_node, AlephBlockImport, AlephConfig,
<<<<<<< HEAD
    JustificationNotification, Metrics, MillisecsPerBlock, Protocol, ProtocolNaming,
    RateLimiterConfig, SessionPeriod,
=======
    JustificationNotification, Metrics, MillisecsPerBlock, Protocol, ProtocolNaming, SessionPeriod,
    TracingBlockImport,
>>>>>>> 92f84cb8
};
use futures::channel::mpsc;
use log::warn;
use sc_client_api::{Backend, BlockBackend, HeaderBackend};
use sc_consensus_aura::{ImportQueueParams, SlotProportion, StartAuraParams};
use sc_consensus_slots::BackoffAuthoringBlocksStrategy;
use sc_network::NetworkService;
use sc_service::{
    error::Error as ServiceError, Configuration, KeystoreContainer, NetworkStarter, RpcHandlers,
    TFullClient, TaskManager,
};
use sc_telemetry::{Telemetry, TelemetryWorker};
use sp_api::ProvideRuntimeApi;
use sp_arithmetic::traits::BaseArithmetic;
use sp_blockchain::Backend as _;
use sp_consensus_aura::{sr25519::AuthorityPair as AuraPair, Slot};
use sp_runtime::{
    generic::BlockId,
    traits::{Block as BlockT, Header as HeaderT},
};

use crate::{aleph_cli::AlephCli, chain_spec::DEFAULT_BACKUP_FOLDER, executor::AlephExecutor};

type FullClient = sc_service::TFullClient<Block, RuntimeApi, AlephExecutor>;
type FullBackend = sc_service::TFullBackend<Block>;
type FullSelectChain = sc_consensus::LongestChain<FullBackend, Block>;

struct LimitNonfinalized(u32);

impl<N: BaseArithmetic> BackoffAuthoringBlocksStrategy<N> for LimitNonfinalized {
    fn should_backoff(
        &self,
        chain_head_number: N,
        _chain_head_slot: Slot,
        finalized_number: N,
        _slow_now: Slot,
        _logging_target: &str,
    ) -> bool {
        let nonfinalized_blocks: u32 = chain_head_number
            .saturating_sub(finalized_number)
            .unique_saturated_into();
        match nonfinalized_blocks >= self.0 {
            true => {
                warn!("We have {} nonfinalized blocks, with the limit being {}, delaying block production.", nonfinalized_blocks, self.0);
                true
            }
            false => false,
        }
    }
}

fn backup_path(aleph_config: &AlephCli, base_path: &Path) -> Option<PathBuf> {
    if aleph_config.no_backup() {
        return None;
    }
    if let Some(path) = aleph_config.backup_path() {
        Some(path)
    } else {
        let path = base_path.join(DEFAULT_BACKUP_FOLDER);
        eprintln!("No backup path provided, using default path: {:?} for AlephBFT backups. Please do not remove this folder", path);
        Some(path)
    }
}

#[allow(clippy::type_complexity)]
pub fn new_partial(
    config: &Configuration,
) -> Result<
    sc_service::PartialComponents<
        FullClient,
        FullBackend,
        FullSelectChain,
        sc_consensus::DefaultImportQueue<Block, FullClient>,
        sc_transaction_pool::FullPool<Block, FullClient>,
        (
            TracingBlockImport<Block, Arc<FullClient>>,
            mpsc::UnboundedSender<JustificationNotification<Block>>,
            mpsc::UnboundedReceiver<JustificationNotification<Block>>,
            Option<Telemetry>,
            Option<Metrics<<<Block as BlockT>::Header as HeaderT>::Hash>>,
        ),
    >,
    ServiceError,
> {
    let telemetry = config
        .telemetry_endpoints
        .clone()
        .filter(|x| !x.is_empty())
        .map(|endpoints| -> Result<_, sc_telemetry::Error> {
            let worker = TelemetryWorker::new(16)?;
            let telemetry = worker.handle().new_telemetry(endpoints);
            Ok((worker, telemetry))
        })
        .transpose()?;

    let executor = AlephExecutor::new(
        config.wasm_method,
        config.default_heap_pages,
        config.max_runtime_instances,
        config.runtime_cache_size,
    );

    let (client, backend, keystore_container, task_manager) =
        sc_service::new_full_parts::<Block, RuntimeApi, AlephExecutor>(
            config,
            telemetry.as_ref().map(|(_, telemetry)| telemetry.handle()),
            executor,
        )?;

    let telemetry = telemetry.map(|(worker, telemetry)| {
        task_manager
            .spawn_handle()
            .spawn("telemetry", None, worker.run());
        telemetry
    });

    let client: Arc<TFullClient<_, _, _>> = Arc::new(client);

    let select_chain = sc_consensus::LongestChain::new(backend.clone());

    let transaction_pool = sc_transaction_pool::BasicPool::new_full(
        config.transaction_pool.clone(),
        config.role.is_authority().into(),
        config.prometheus_registry(),
        task_manager.spawn_essential_handle(),
        client.clone(),
    );

    let metrics = config.prometheus_registry().cloned().and_then(|r| {
        Metrics::register(&r)
            .map_err(|err| {
                warn!("Failed to register Prometheus metrics\n{:?}", err);
            })
            .ok()
    });

    let (justification_tx, justification_rx) = mpsc::unbounded();
    let tracing_block_import = TracingBlockImport::new(client.clone(), metrics.clone());
    let aleph_block_import =
        AlephBlockImport::new(tracing_block_import.clone(), justification_tx.clone());

    let slot_duration = sc_consensus_aura::slot_duration(&*client)?;

    let import_queue = sc_consensus_aura::import_queue::<AuraPair, _, _, _, _, _>(
        ImportQueueParams {
            block_import: aleph_block_import.clone(),
            justification_import: Some(Box::new(aleph_block_import)),
            client: client.clone(),
            create_inherent_data_providers: move |_, ()| async move {
                let timestamp = sp_timestamp::InherentDataProvider::from_system_time();

                let slot =
                    sp_consensus_aura::inherents::InherentDataProvider::from_timestamp_and_slot_duration(
                        *timestamp,
                        slot_duration,
                    );

                Ok((slot, timestamp))
            },
            spawner: &task_manager.spawn_essential_handle(),
            registry: config.prometheus_registry(),
            check_for_equivocation: Default::default(),
            telemetry: telemetry.as_ref().map(|x| x.handle()),
            compatibility_mode: Default::default(),
        },
    )?;

    Ok(sc_service::PartialComponents {
        client,
        backend,
        task_manager,
        import_queue,
        keystore_container,
        select_chain,
        transaction_pool,
        other: (
            tracing_block_import,
            justification_tx,
            justification_rx,
            telemetry,
            metrics,
        ),
    })
}

#[allow(clippy::type_complexity)]
#[allow(clippy::too_many_arguments)]
fn setup(
    mut config: Configuration,
    backend: Arc<FullBackend>,
    keystore_container: &KeystoreContainer,
    import_queue: sc_consensus::DefaultImportQueue<Block, FullClient>,
    transaction_pool: Arc<sc_transaction_pool::FullPool<Block, FullClient>>,
    task_manager: &mut TaskManager,
    client: Arc<FullClient>,
    telemetry: &mut Option<Telemetry>,
    import_justification_tx: mpsc::UnboundedSender<JustificationNotification<Block>>,
) -> Result<
    (
        RpcHandlers,
        Arc<NetworkService<Block, <Block as BlockT>::Hash>>,
        ProtocolNaming,
        NetworkStarter,
    ),
    ServiceError,
> {
    let genesis_hash = client
        .block_hash(0)
        .ok()
        .flatten()
        .expect("we should have a hash");
    let chain_prefix = match config.chain_spec.fork_id() {
        Some(fork_id) => format!("/{}/{}", genesis_hash, fork_id),
        None => format!("/{}", genesis_hash),
    };
    let protocol_naming = ProtocolNaming::new(chain_prefix);
    config
        .network
        .extra_sets
        .push(finality_aleph::peers_set_config(
            protocol_naming.clone(),
            Protocol::Authentication,
        ));
    config
        .network
        .extra_sets
        .push(finality_aleph::peers_set_config(
            protocol_naming.clone(),
            Protocol::BlockSync,
        ));

    let (network, system_rpc_tx, tx_handler_controller, network_starter) =
        sc_service::build_network(sc_service::BuildNetworkParams {
            config: &config,
            client: client.clone(),
            transaction_pool: transaction_pool.clone(),
            spawn_handle: task_manager.spawn_handle(),
            import_queue,
            block_announce_validator_builder: None,
            warp_sync: None,
        })?;

    let rpc_builder = {
        let client = client.clone();
        let pool = transaction_pool.clone();

        Box::new(move |deny_unsafe, _| {
            let deps = crate::rpc::FullDeps {
                client: client.clone(),
                pool: pool.clone(),
                deny_unsafe,
                import_justification_tx: import_justification_tx.clone(),
            };

            Ok(crate::rpc::create_full(deps)?)
        })
    };

    let rpc_handlers = sc_service::spawn_tasks(sc_service::SpawnTasksParams {
        network: network.clone(),
        client,
        keystore: keystore_container.sync_keystore(),
        task_manager,
        transaction_pool,
        rpc_builder,
        backend,
        system_rpc_tx,
        tx_handler_controller,
        config,
        telemetry: telemetry.as_mut(),
    })?;

    Ok((rpc_handlers, network, protocol_naming, network_starter))
}

/// Builds a new service for a full client.
pub fn new_authority(
    config: Configuration,
    aleph_config: AlephCli,
) -> Result<TaskManager, ServiceError> {
    let sc_service::PartialComponents {
        client,
        backend,
        mut task_manager,
        import_queue,
        keystore_container,
        select_chain,
        transaction_pool,
        other: (block_import, justification_tx, justification_rx, mut telemetry, metrics),
    } = new_partial(&config)?;

    let backup_path = backup_path(
        &aleph_config,
        config
            .base_path
            .as_ref()
            .expect("Please specify base path")
            .path(),
    );

    let finalized = client.info().finalized_number;

    let session_period = SessionPeriod(
        client
            .runtime_api()
            .session_period(&BlockId::Number(finalized))
            .unwrap(),
    );

    let millisecs_per_block = MillisecsPerBlock(
        client
            .runtime_api()
            .millisecs_per_block(&BlockId::Number(finalized))
            .unwrap(),
    );

    let force_authoring = config.force_authoring;
    let backoff_authoring_blocks = Some(LimitNonfinalized(aleph_config.max_nonfinalized_blocks()));
    let prometheus_registry = config.prometheus_registry().cloned();

    let (_rpc_handlers, network, protocol_naming, network_starter) = setup(
        config,
        backend.clone(),
        &keystore_container,
        import_queue,
        transaction_pool.clone(),
        &mut task_manager,
        client.clone(),
        &mut telemetry,
        justification_tx,
    )?;

    let mut proposer_factory = sc_basic_authorship::ProposerFactory::new(
        task_manager.spawn_handle(),
        client.clone(),
        transaction_pool,
        prometheus_registry.as_ref(),
        None,
    );
    proposer_factory.set_default_block_size_limit(MAX_BLOCK_SIZE as usize);

    let slot_duration = sc_consensus_aura::slot_duration(&*client)?;

    let aura = sc_consensus_aura::start_aura::<AuraPair, _, _, _, _, _, _, _, _, _, _>(
        StartAuraParams {
            slot_duration,
            client: client.clone(),
            select_chain: select_chain.clone(),
            block_import,
            proposer_factory,
            create_inherent_data_providers: move |_, ()| async move {
                let timestamp = sp_timestamp::InherentDataProvider::from_system_time();

                let slot =
                    sp_consensus_aura::inherents::InherentDataProvider::from_timestamp_and_slot_duration(
                        *timestamp,
                        slot_duration,
                    );

                Ok((slot, timestamp))
            },
            force_authoring,
            backoff_authoring_blocks,
            keystore: keystore_container.sync_keystore(),
            sync_oracle: network.clone(),
            justification_sync_link: network.clone(),
            block_proposal_slot_portion: SlotProportion::new(2f32 / 3f32),
            max_block_proposal_slot_portion: None,
            telemetry: telemetry.as_ref().map(|x| x.handle()),
            compatibility_mode: Default::default(),
        },
    )?;

    task_manager
        .spawn_essential_handle()
        .spawn_blocking("aura", None, aura);

    if aleph_config.external_addresses().is_empty() {
        panic!("Cannot run a validator node without external addresses, stopping.");
    }
    let blockchain_backend = BlockchainBackendImpl { backend };
    let rate_limiter_config = RateLimiterConfig::new();
    let aleph_config = AlephConfig {
        network,
        client,
        blockchain_backend,
        select_chain,
        session_period,
        millisecs_per_block,
        spawn_handle: task_manager.spawn_handle(),
        keystore: keystore_container.keystore(),
        justification_rx,
        metrics,
        unit_creation_delay: aleph_config.unit_creation_delay(),
        backup_saving_path: backup_path,
        external_addresses: aleph_config.external_addresses(),
        validator_port: aleph_config.validator_port(),
        protocol_naming,
        rate_limiter_config,
    };
    task_manager.spawn_essential_handle().spawn_blocking(
        "aleph",
        None,
        run_validator_node(aleph_config),
    );

    network_starter.start_network();
    Ok(task_manager)
}

pub fn new_full(
    config: Configuration,
    aleph_config: AlephCli,
) -> Result<TaskManager, ServiceError> {
    let sc_service::PartialComponents {
        client,
        backend,
        mut task_manager,
        import_queue,
        keystore_container,
        select_chain,
        transaction_pool,
        other: (_, justification_tx, justification_rx, mut telemetry, metrics),
    } = new_partial(&config)?;

    let backup_path = backup_path(
        &aleph_config,
        config
            .base_path
            .as_ref()
            .expect("Please specify base path")
            .path(),
    );

    let (_rpc_handlers, network, protocol_naming, network_starter) = setup(
        config,
        backend.clone(),
        &keystore_container,
        import_queue,
        transaction_pool,
        &mut task_manager,
        client.clone(),
        &mut telemetry,
        justification_tx,
    )?;

    let finalized = client.info().finalized_number;

    let session_period = SessionPeriod(
        client
            .runtime_api()
            .session_period(&BlockId::Number(finalized))
            .unwrap(),
    );

    let millisecs_per_block = MillisecsPerBlock(
        client
            .runtime_api()
            .millisecs_per_block(&BlockId::Number(finalized))
            .unwrap(),
    );

    let blockchain_backend = BlockchainBackendImpl { backend };
    let rate_limiter_config = RateLimiterConfig::new();
    let aleph_config = AlephConfig {
        network,
        client,
        blockchain_backend,
        select_chain,
        session_period,
        millisecs_per_block,
        spawn_handle: task_manager.spawn_handle(),
        keystore: keystore_container.keystore(),
        justification_rx,
        metrics,
        unit_creation_delay: aleph_config.unit_creation_delay(),
        backup_saving_path: backup_path,
        external_addresses: aleph_config.external_addresses(),
        validator_port: aleph_config.validator_port(),
        protocol_naming,
        rate_limiter_config,
    };

    task_manager.spawn_essential_handle().spawn_blocking(
        "aleph",
        None,
        run_nonvalidator_node(aleph_config),
    );

    network_starter.start_network();
    Ok(task_manager)
}

struct BlockchainBackendImpl {
    backend: Arc<FullBackend>,
}
impl finality_aleph::BlockchainBackend<Block> for BlockchainBackendImpl {
    fn children(&self, parent_hash: <Block as BlockT>::Hash) -> Vec<<Block as BlockT>::Hash> {
        self.backend
            .blockchain()
            .children(parent_hash)
            .unwrap_or_default()
    }
    fn info(&self) -> sp_blockchain::Info<Block> {
        self.backend.blockchain().info()
    }
    fn header(
        &self,
        block_id: BlockId<Block>,
    ) -> sp_blockchain::Result<Option<<Block as BlockT>::Header>> {
        let hash = match block_id {
            BlockId::Hash(h) => h,
            BlockId::Number(n) => {
                let maybe_hash = self.backend.blockchain().hash(n)?;

                if let Some(h) = maybe_hash {
                    h
                } else {
                    return Ok(None);
                }
            }
        };
        self.backend.blockchain().header(hash)
    }
}<|MERGE_RESOLUTION|>--- conflicted
+++ resolved
@@ -9,13 +9,8 @@
 use aleph_runtime::{self, opaque::Block, RuntimeApi};
 use finality_aleph::{
     run_nonvalidator_node, run_validator_node, AlephBlockImport, AlephConfig,
-<<<<<<< HEAD
     JustificationNotification, Metrics, MillisecsPerBlock, Protocol, ProtocolNaming,
-    RateLimiterConfig, SessionPeriod,
-=======
-    JustificationNotification, Metrics, MillisecsPerBlock, Protocol, ProtocolNaming, SessionPeriod,
-    TracingBlockImport,
->>>>>>> 92f84cb8
+    RateLimiterConfig, SessionPeriod, TracingBlockImport,
 };
 use futures::channel::mpsc;
 use log::warn;
