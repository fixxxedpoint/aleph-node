--- conflicted
+++ resolved
@@ -10,7 +10,7 @@
 use sc_executor::native_executor_instance;
 pub use sc_executor::NativeExecutor;
 use sc_service::{error::Error as ServiceError, Configuration, TaskManager, TFullClient};
-use sc_telemetry::{Telemetry, TelemetryWorker};
+use sc_telemetry::TelemetryWorker;
 use sp_consensus_aura::sr25519::AuthorityPair as AuraPair;
 use sp_inherents::InherentDataProviders;
 use sp_keystore::{SyncCryptoStore, SyncCryptoStorePtr};
@@ -76,10 +76,11 @@
         client.clone(),
     );
 
-<<<<<<< HEAD
+    let aleph_block_import = AlephBlockImport::new(aura_block_import);
+
     let import_queue = sc_consensus_aura::import_queue::<AuraPair, _, _, _, _, _>(
         ImportQueueParams {
-            block_import: aura_block_import.clone(),
+            block_import: aleph_block_import.clone(),
             justification_import: None,
             client: client.clone(),
             inherent_data_providers: inherent_data_providers.clone(),
@@ -90,19 +91,6 @@
             slot_duration: sc_consensus_aura::slot_duration(&*client)?,
             telemetry: telemetry.as_ref().map(|(_, x)| x.handle())
         }
-=======
-    let aleph_block_import = AlephBlockImport::new(aura_block_import);
-
-    let import_queue = sc_consensus_aura::import_queue::<_, _, _, AuraPair, _, _>(
-        sc_consensus_aura::slot_duration(&*client)?,
-        aleph_block_import.clone(),
-        None,
-        client.clone(),
-        inherent_data_providers.clone(),
-        &task_manager.spawn_handle(),
-        config.prometheus_registry(),
-        sp_consensus::CanAuthorWithNativeVersion::new(client.executor().clone()),
->>>>>>> 2104b84e
     )?;
 
     Ok(sc_service::PartialComponents {
