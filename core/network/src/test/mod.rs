--- conflicted
+++ resolved
@@ -240,11 +240,7 @@
 
 	/// Add blocks to the peer -- edit the block before adding
 	pub fn generate_blocks<F>(&self, count: usize, origin: BlockOrigin, mut edit_block: F)
-<<<<<<< HEAD
-		where F: FnMut(BlockBuilder<test_client::Backend, test_client::Executor, Block, Blake2Hasher>) -> Block
-=======
-	where F: FnMut(&mut BlockBuilder<Block, PeersClient>)
->>>>>>> c10123e4
+		where F: FnMut(BlockBuilder<Block, PeersClient>) -> Block
 	{
 		use blocks::BlockData;
 
@@ -336,7 +332,6 @@
 
 	fn started(&self) -> bool;
 	fn set_started(&mut self, now: bool);
-<<<<<<< HEAD
 
 	/// Get custom block import handle for fresh client, along with peer data.
 	fn make_block_import(&self, client: Arc<PeersClient>)
@@ -344,8 +339,6 @@
 	{
 		(client, Default::default())
 	}
-=======
->>>>>>> c10123e4
 
 	fn default_config() -> ProtocolConfig {
 		ProtocolConfig::default()
