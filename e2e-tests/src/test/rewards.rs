--- conflicted
+++ resolved
@@ -1,34 +1,16 @@
 use aleph_client::{
-<<<<<<< HEAD
-    account_from_keypair, balances_batch_transfer, balances_transfer, get_current_era,
-    get_current_session, get_sessions_per_era, send_xt, staking_force_new_era,
-    wait_for_full_era_completion, wait_for_next_era, wait_for_session, AnyConnection,
-    EraValidators, SignedConnection,
+    get_current_era, get_current_session, get_sessions_per_era, staking_force_new_era,
+    wait_for_full_era_completion, wait_for_next_era, wait_for_session, SignedConnection,
 };
 use log::info;
-use primitives::{staking::MIN_VALIDATOR_BOND, Balance, EraIndex, SessionIndex, TOKEN};
-use substrate_api_client::{AccountId, XtStatus};
-
-use crate::{
-    accounts::{get_validators_keys, get_validators_seeds, NodeKeys},
-    rewards::{
-        check_points, get_era_for_session, get_members_for_session, reset_validator_keys,
-        set_invalid_keys_for_validator, setup_validators,
-=======
-    account_from_keypair, change_validators, get_current_era, get_current_session,
-    get_sessions_per_era, staking_force_new_era, wait_for_full_era_completion, wait_for_next_era,
-    wait_for_session, KeyPair, SignedConnection,
-};
-use log::info;
-use primitives::{staking::MIN_VALIDATOR_BOND, CommitteeSeats, EraIndex, SessionIndex};
+use primitives::{staking::MIN_VALIDATOR_BOND, EraIndex, EraValidators, SessionIndex};
 use substrate_api_client::{AccountId, XtStatus};
 
 use crate::{
     accounts::get_validators_keys,
     rewards::{
-        check_points, get_bench_members, reset_validator_keys, set_invalid_keys_for_validator,
-        validators_bond_extra_stakes,
->>>>>>> aa35a20a
+        check_points, get_era_for_session, get_members_for_session, reset_validator_keys,
+        set_invalid_keys_for_validator, setup_validators, validators_bond_extra_stakes,
     },
     Config,
 };
@@ -37,49 +19,6 @@
 // Two values are compared: one calculated in tests and the other one based on data
 // retrieved from pallet Staking.
 const MAX_DIFFERENCE: f64 = 0.07;
-
-<<<<<<< HEAD
-fn validators_bond_extra_stakes(config: &Config, additional_stakes: Vec<Balance>) {
-    let node = &config.node;
-    let root_connection = config.create_root_connection();
-
-    let accounts_keys: Vec<NodeKeys> = get_validators_seeds(config)
-        .into_iter()
-        .map(|seed| seed.into())
-        .collect();
-
-    let controller_accounts: Vec<AccountId> = accounts_keys
-        .iter()
-        .map(|account_keys| account_from_keypair(&account_keys.controller))
-        .collect();
-
-    // funds to cover fees
-    balances_batch_transfer(&root_connection.as_signed(), controller_accounts, TOKEN);
-
-    accounts_keys.iter().zip(additional_stakes.iter()).for_each(
-        |(account_keys, additional_stake)| {
-            let validator_id = account_from_keypair(&account_keys.validator);
-
-            // Additional TOKEN to cover fees
-            balances_transfer(
-                &root_connection.as_signed(),
-                &validator_id,
-                *additional_stake + TOKEN,
-                XtStatus::Finalized,
-            );
-            let stash_connection = SignedConnection::new(node, account_keys.validator.clone());
-            let xt = stash_connection
-                .as_connection()
-                .staking_bond_extra(*additional_stake);
-            send_xt(
-                &stash_connection,
-                xt,
-                Some("bond_extra"),
-                XtStatus::Finalized,
-            );
-        },
-    );
-}
 
 fn check_points_after_force_new_era(
     connection: &SignedConnection,
@@ -137,71 +76,6 @@
     let connection = SignedConnection::new(node, sender);
 
     let sessions_per_era = get_sessions_per_era(&connection);
-=======
-const COMMITTEE_SEATS: CommitteeSeats = CommitteeSeats {
-    reserved_seats: 2,
-    non_reserved_seats: 2,
-};
-
-fn get_reserved_members(config: &Config) -> Vec<KeyPair> {
-    get_validators_keys(config)[0..2].to_vec()
-}
-
-fn get_non_reserved_members(config: &Config) -> Vec<KeyPair> {
-    get_validators_keys(config)[2..].to_vec()
-}
-
-fn get_non_reserved_members_for_session(config: &Config, session: SessionIndex) -> Vec<AccountId> {
-    // Test assumption
-    const FREE_SEATS: u32 = 2;
-
-    let mut non_reserved = vec![];
-
-    let non_reserved_nodes_order_from_runtime = get_non_reserved_members(config);
-    let non_reserved_nodes_order_from_runtime_len = non_reserved_nodes_order_from_runtime.len();
-
-    for i in (FREE_SEATS * session)..(FREE_SEATS * (session + 1)) {
-        non_reserved.push(
-            non_reserved_nodes_order_from_runtime
-                [i as usize % non_reserved_nodes_order_from_runtime_len]
-                .clone(),
-        );
-    }
-
-    non_reserved.iter().map(account_from_keypair).collect()
-}
-
-fn get_member_accounts(config: &Config) -> (Vec<AccountId>, Vec<AccountId>) {
-    (
-        get_reserved_members(config)
-            .iter()
-            .map(account_from_keypair)
-            .collect(),
-        get_non_reserved_members(config)
-            .iter()
-            .map(account_from_keypair)
-            .collect(),
-    )
-}
-
-/// Runs a chain, checks that reward points are calculated correctly .
-pub fn points_basic(config: &Config) -> anyhow::Result<()> {
-    let connection = config.get_first_signed_connection();
-    let root_connection = config.create_root_connection();
-
-    let (reserved_members, non_reserved_members) = get_member_accounts(config);
-
-    change_validators(
-        &root_connection,
-        Some(reserved_members.clone()),
-        Some(non_reserved_members.clone()),
-        Some(COMMITTEE_SEATS),
-        XtStatus::Finalized,
-    );
-
-    let sessions_per_era = get_sessions_per_era(&connection);
-    let era = wait_for_next_era(&connection)?;
->>>>>>> aa35a20a
     let start_new_era_session = era * sessions_per_era;
     let end_new_era_session = sessions_per_era * wait_for_next_era(&connection)?;
 
@@ -211,16 +85,10 @@
     );
 
     for session in start_new_era_session..end_new_era_session {
-<<<<<<< HEAD
         let (members_active, members_bench) =
             get_members_for_session(&connection, committee_size, &era_validators, session);
 
         let era = get_era_for_session(&connection, session);
-=======
-        let non_reserved_for_session = get_non_reserved_members_for_session(config, session);
-        let members_bench = get_bench_members(&non_reserved_members, &non_reserved_for_session);
-        let members_active = reserved_members.iter().chain(&non_reserved_for_session);
->>>>>>> aa35a20a
 
         check_points(
             &connection,
@@ -239,27 +107,12 @@
 /// Runs a chain, bonds extra stakes to validator accounts and checks that reward points
 /// are calculated correctly afterward.
 pub fn points_stake_change(config: &Config) -> anyhow::Result<()> {
-<<<<<<< HEAD
     let (era_validators, committee_size, era) = setup_validators(config)?;
 
     let node = &config.node;
     let accounts = get_validators_keys(config);
     let sender = accounts.first().expect("Using default accounts").to_owned();
     let connection = SignedConnection::new(node, sender);
-=======
-    let connection = config.get_first_signed_connection();
-    let root_connection = config.create_root_connection();
-
-    let (reserved_members, non_reserved_members) = get_member_accounts(config);
-
-    change_validators(
-        &root_connection,
-        Some(reserved_members.clone()),
-        Some(non_reserved_members.clone()),
-        Some(COMMITTEE_SEATS),
-        XtStatus::Finalized,
-    );
->>>>>>> aa35a20a
 
     validators_bond_extra_stakes(
         config,
@@ -273,14 +126,8 @@
     );
 
     let sessions_per_era = get_sessions_per_era(&connection);
-<<<<<<< HEAD
     let start_era_session = era * sessions_per_era;
     let end_era_session = wait_for_next_era(&connection)? * sessions_per_era;
-=======
-    let era = wait_for_next_era(&connection)?;
-    let start_era_session = era * sessions_per_era;
-    let end_era_session = sessions_per_era * wait_for_next_era(&connection)?;
->>>>>>> aa35a20a
 
     info!(
         "Checking rewards for sessions {}..{}.",
@@ -288,18 +135,8 @@
     );
 
     for session in start_era_session..end_era_session {
-<<<<<<< HEAD
         let (members_active, members_bench) =
             get_members_for_session(&connection, committee_size, &era_validators, session);
-=======
-        let non_reserved_members_for_session =
-            get_non_reserved_members_for_session(config, session);
-        let members_bench =
-            get_bench_members(&non_reserved_members, &non_reserved_members_for_session);
-        let members_active = reserved_members
-            .iter()
-            .chain(&non_reserved_members_for_session);
->>>>>>> aa35a20a
 
         check_points(
             &connection,
@@ -318,7 +155,6 @@
 /// Runs a chain, sets invalid session keys for one validator, re-sets the keys to valid ones
 /// and checks that reward points are calculated correctly afterward.
 pub fn disable_node(config: &Config) -> anyhow::Result<()> {
-<<<<<<< HEAD
     const MAX_DIFFERENCE: f64 = 0.07;
 
     let (era_validators, committee_size, era) = setup_validators(config)?;
@@ -326,21 +162,6 @@
     let root_connection = config.create_root_connection();
     let sessions_per_era = get_sessions_per_era(&root_connection);
 
-=======
-    let root_connection = config.create_root_connection();
-    let sessions_per_era = get_sessions_per_era(&root_connection);
-    let (reserved_members, non_reserved_members) = get_member_accounts(config);
-
-    change_validators(
-        &root_connection,
-        Some(reserved_members.clone()),
-        Some(non_reserved_members.clone()),
-        Some(COMMITTEE_SEATS),
-        XtStatus::Finalized,
-    );
-
-    let era = wait_for_next_era(&root_connection)?;
->>>>>>> aa35a20a
     let start_session = era * sessions_per_era;
 
     let controller_connection = SignedConnection::new(&config.node, config.node_keys().controller);
@@ -359,7 +180,6 @@
     );
 
     for session in start_session..end_session {
-<<<<<<< HEAD
         let (members_active, members_bench) = get_members_for_session(
             &controller_connection,
             committee_size,
@@ -369,17 +189,6 @@
 
         let era = get_era_for_session(&controller_connection, session);
 
-=======
-        let non_reserved_members_for_session =
-            get_non_reserved_members_for_session(config, session);
-        let members_bench =
-            get_bench_members(&non_reserved_members, &non_reserved_members_for_session);
-        let members_active = reserved_members
-            .iter()
-            .chain(&non_reserved_members_for_session);
-
-        let era = session / sessions_per_era;
->>>>>>> aa35a20a
         check_points(
             &controller_connection,
             session,
@@ -399,35 +208,13 @@
 /// session, when the new era has not yet started, 3) in the next session, second one after
 /// the call, when the new era has already begun.
 pub fn force_new_era(config: &Config) -> anyhow::Result<()> {
-<<<<<<< HEAD
     const MAX_DIFFERENCE: f64 = 0.07;
 
     let (era_validators, committee_size, start_era) = setup_validators(config)?;
 
-    let node = &config.node;
-    let accounts = get_validators_keys(config);
-    let sender = accounts.first().expect("Using default accounts").to_owned();
-    let connection = SignedConnection::new(node, sender);
-    let root_connection = config.create_root_connection();
-
-=======
     let connection = config.get_first_signed_connection();
     let root_connection = config.create_root_connection();
 
-    let (reserved_members, non_reserved_members) = get_member_accounts(config);
-
-    change_validators(
-        &root_connection,
-        Some(reserved_members.clone()),
-        Some(non_reserved_members.clone()),
-        Some(COMMITTEE_SEATS),
-        XtStatus::Finalized,
-    );
-
-    wait_for_full_era_completion(&connection)?;
-
-    let start_era = get_current_era(&connection);
->>>>>>> aa35a20a
     let start_session = get_current_session(&connection);
     info!("Start | era: {}, session: {}", start_era, start_session);
 
@@ -460,33 +247,11 @@
 /// and after two sessions (required for a new era to be forced) they are adjusted to the new
 /// stakes.
 pub fn change_stake_and_force_new_era(config: &Config) -> anyhow::Result<()> {
-<<<<<<< HEAD
     let (era_validators, committee_size, start_era) = setup_validators(config)?;
 
-    let node = &config.node;
-    let accounts = get_validators_keys(config);
-    let sender = accounts.first().expect("Using default accounts").to_owned();
-    let connection = SignedConnection::new(node, sender);
-    let root_connection = config.create_root_connection();
-
-=======
     let connection = config.get_first_signed_connection();
     let root_connection = config.create_root_connection();
 
-    let (reserved_members, non_reserved_members) = get_member_accounts(config);
-
-    change_validators(
-        &root_connection,
-        Some(reserved_members.clone()),
-        Some(non_reserved_members.clone()),
-        Some(COMMITTEE_SEATS),
-        XtStatus::Finalized,
-    );
-
-    wait_for_full_era_completion(&connection)?;
-
-    let start_era = get_current_era(&connection);
->>>>>>> aa35a20a
     let start_session = get_current_session(&connection);
     info!("Start | era: {}, session: {}", start_era, start_session);
 
@@ -521,46 +286,4 @@
         MAX_DIFFERENCE,
     )?;
     Ok(())
-}
-fn check_points_after_force_new_era(
-    config: &Config,
-    connection: &SignedConnection,
-    start_session: SessionIndex,
-    start_era: EraIndex,
-    reserved_members: Vec<AccountId>,
-    non_reserved_members: Vec<AccountId>,
-    max_relative_difference: f64,
-) -> anyhow::Result<()> {
-    // Once a new era is forced in session k, the new era does not come into effect until session
-    // k + 2; we test points:
-    // 1) immediately following the call in session k,
-    // 2) in the interim session k + 1,
-    // 3) in session k + 2, the first session of the new era.
-    for idx in 0..3 {
-        let session_to_check = start_session + idx;
-        let era_to_check = start_era + idx / 2;
-
-        info!(
-            "Testing points | era: {}, session: {}",
-            era_to_check, session_to_check
-        );
-
-        let non_reserved_members_for_session =
-            get_non_reserved_members_for_session(config, session_to_check);
-        let members_bench =
-            get_bench_members(&non_reserved_members, &non_reserved_members_for_session);
-        let members_active = reserved_members
-            .iter()
-            .chain(&non_reserved_members_for_session);
-
-        check_points(
-            connection,
-            session_to_check,
-            era_to_check,
-            members_active,
-            members_bench,
-            max_relative_difference,
-        )?;
-    }
-    Ok(())
 }