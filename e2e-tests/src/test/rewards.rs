--- conflicted
+++ resolved
@@ -4,12 +4,7 @@
     wait_for_next_era, wait_for_session, KeyPair, SignedConnection,
 };
 use log::info;
-<<<<<<< HEAD
 use primitives::{staking::MIN_VALIDATOR_BOND, SessionIndex};
-=======
-use pallet_elections::CommitteeSeats;
-use primitives::{staking::MIN_VALIDATOR_BOND, Balance, EraIndex, SessionIndex, TOKEN};
->>>>>>> e642cc17
 use substrate_api_client::{AccountId, XtStatus};
 
 use crate::{
@@ -21,21 +16,11 @@
     Config,
 };
 
-<<<<<<< HEAD
 fn get_reserved_members<C: AnyConnection>(
     connection: &C,
     session_index: SessionIndex,
 ) -> Vec<AccountId> {
     get_era_validators(connection, session_index).reserved
-=======
-// Maximum difference between fractions of total reward that a validator gets.
-// Two values are compared: one calculated in tests and the other one based on data
-// retrieved from pallet Staking.
-const MAX_DIFFERENCE: f64 = 0.07;
-
-fn get_reserved_members(config: &Config) -> Vec<KeyPair> {
-    get_validators_keys(config)[0..2].to_vec()
->>>>>>> e642cc17
 }
 
 fn get_non_reserved_members<C: AnyConnection>(
@@ -83,9 +68,6 @@
     )
 }
 
-<<<<<<< HEAD
-/// Runs a chain, checks that reward points are calculated correctly .
-=======
 fn validators_bond_extra_stakes(config: &Config, additional_stakes: Vec<Balance>) {
     let node = &config.node;
     let root_connection = config.create_root_connection();
@@ -174,7 +156,6 @@
     Ok(())
 }
 
->>>>>>> e642cc17
 pub fn points_basic(config: &Config) -> anyhow::Result<()> {
     const MAX_DIFFERENCE: f64 = 0.07;
 
@@ -196,14 +177,7 @@
         &root_connection,
         Some(reserved_members.clone()),
         Some(non_reserved_members.clone()),
-<<<<<<< HEAD
         Some(members_count - byzantine_threshold),
-=======
-        Some(CommitteeSeats {
-            reserved_seats: 2,
-            non_reserved_seats: 2,
-        }),
->>>>>>> e642cc17
         XtStatus::Finalized,
     );
 
@@ -243,12 +217,9 @@
 /// Runs a chain, bonds extra stakes to validator accounts and checks that reward points
 /// are calculated correctly afterward.
 pub fn points_stake_change(config: &Config) -> anyhow::Result<()> {
-<<<<<<< HEAD
     const MAX_DIFFERENCE: f64 = 0.07;
     const VALIDATORS_PER_SESSION: u32 = 4;
 
-=======
->>>>>>> e642cc17
     let node = &config.node;
     let accounts = get_validators_keys(config);
     let sender = accounts.first().expect("Using default accounts").to_owned();
@@ -263,14 +234,7 @@
         &root_connection,
         Some(reserved_members.clone()),
         Some(non_reserved_members.clone()),
-<<<<<<< HEAD
         Some(VALIDATORS_PER_SESSION),
-=======
-        Some(CommitteeSeats {
-            reserved_seats: 2,
-            non_reserved_seats: 2,
-        }),
->>>>>>> e642cc17
         XtStatus::Finalized,
     );
 
@@ -399,15 +363,8 @@
     let connection = SignedConnection::new(node, sender);
     let root_connection = config.create_root_connection();
 
-<<<<<<< HEAD
     let reserved_members: Vec<_> = get_reserved_members(&root_connection, 0);
     let non_reserved_members: Vec<_> = get_non_reserved_members(&root_connection, 0);
-=======
-    let sudo = get_sudo_key(config);
-    let root_connection = RootConnection::new(node, sudo);
-
-    let (reserved_members, non_reserved_members) = get_member_accounts(config);
->>>>>>> e642cc17
 
     change_validators(
         &root_connection,
