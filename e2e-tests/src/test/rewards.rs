--- conflicted
+++ resolved
@@ -42,14 +42,7 @@
     );
 
     for session in start_session..end_session {
-<<<<<<< HEAD
-        let era = connection.get_active_era_for_session(session).await;
-=======
-        let era = connection
-            .connection
-            .get_active_era_for_session(session)
-            .await?;
->>>>>>> 88be7524
+        let era = connection.get_active_era_for_session(session).await?;
         let (members_active, members_bench) = get_and_test_members_for_session(
             &connection,
             committee_size.clone(),
@@ -104,14 +97,7 @@
     );
 
     for session in start_session..end_session {
-<<<<<<< HEAD
-        let era = connection.get_active_era_for_session(session).await;
-=======
-        let era = connection
-            .connection
-            .get_active_era_for_session(session)
-            .await?;
->>>>>>> 88be7524
+        let era = connection.get_active_era_for_session(session).await?;
         let (members_active, members_bench) = get_and_test_members_for_session(
             &connection,
             committee_size.clone(),
@@ -161,14 +147,7 @@
     );
 
     for session in start_session..end_session {
-<<<<<<< HEAD
-        let era = root_connection.get_active_era_for_session(session).await;
-=======
-        let era = root_connection
-            .connection
-            .get_active_era_for_session(session)
-            .await?;
->>>>>>> 88be7524
+        let era = root_connection.get_active_era_for_session(session).await?;
         let (members_active, members_bench) = get_and_test_members_for_session(
             &controller_connection,
             committee_size.clone(),
@@ -203,14 +182,7 @@
 
     let connection = config.get_first_signed_connection().await;
     let root_connection = config.create_root_connection().await;
-<<<<<<< HEAD
-    let start_era = connection.get_active_era_for_session(start_session).await;
-=======
-    let start_era = connection
-        .connection
-        .get_active_era_for_session(start_session)
-        .await?;
->>>>>>> 88be7524
+    let start_era = connection.get_active_era_for_session(start_session).await?;
 
     info!("Start | era: {}, session: {}", start_era, start_session);
 
@@ -251,14 +223,7 @@
     let connection = config.get_first_signed_connection().await;
     let root_connection = config.create_root_connection().await;
 
-<<<<<<< HEAD
-    let start_era = connection.get_active_era_for_session(start_session).await;
-=======
-    let start_era = connection
-        .connection
-        .get_active_era_for_session(start_session)
-        .await?;
->>>>>>> 88be7524
+    let start_era = connection.get_active_era_for_session(start_session).await?;
     info!("Start | era: {}, session: {}", start_era, start_session);
 
     validators_bond_extra_stakes(
