use aleph_client::{
    account_from_keypair, change_validators, get_current_era, get_current_session,
    get_sessions_per_era, staking_force_new_era, wait_for_full_era_completion, wait_for_next_era,
    wait_for_session, KeyPair, RootConnection, SignedConnection,
};
use log::info;
use primitives::{staking::MIN_VALIDATOR_BOND, SessionIndex};
use substrate_api_client::{AccountId, XtStatus};

use crate::{
    accounts::{get_sudo_key, get_validators_keys},
    rewards::{
        check_points, get_bench_members, reset_validator_keys, set_invalid_keys_for_validator,
        validators_bond_extra_stakes,
    },
    Config,
};

fn get_reserved_members(config: &Config) -> Vec<KeyPair> {
    get_validators_keys(config)[0..2].to_vec()
}

fn get_non_reserved_members(config: &Config) -> Vec<KeyPair> {
    get_validators_keys(config)[2..].to_vec()
}

fn get_non_reserved_members_for_session(config: &Config, session: SessionIndex) -> Vec<AccountId> {
    // Test assumption
    const FREE_SEATS: u32 = 2;

    let mut non_reserved = vec![];

    let non_reserved_nodes_order_from_runtime = get_non_reserved_members(config);
    let non_reserved_nodes_order_from_runtime_len = non_reserved_nodes_order_from_runtime.len();

    for i in (FREE_SEATS * session)..(FREE_SEATS * (session + 1)) {
        non_reserved.push(
            non_reserved_nodes_order_from_runtime
                [i as usize % non_reserved_nodes_order_from_runtime_len]
                .clone(),
        );
    }

    non_reserved.iter().map(account_from_keypair).collect()
}

fn get_member_accounts(config: &Config) -> (Vec<AccountId>, Vec<AccountId>) {
    (
        get_reserved_members(config)
            .iter()
            .map(account_from_keypair)
            .collect(),
        get_non_reserved_members(config)
            .iter()
            .map(account_from_keypair)
            .collect(),
    )
}

<<<<<<< HEAD
/// Runs a chain, bonds extra stakes to validator accounts and checks that reward points
/// are calculated correctly afterward.
=======
fn validators_bond_extra_stakes(config: &Config, additional_stakes: Vec<Balance>) {
    let node = &config.node;
    let root_connection = config.create_root_connection();

    let accounts_keys: Vec<NodeKeys> = get_validators_seeds(config)
        .into_iter()
        .map(|seed| seed.into())
        .collect();

    let controller_accounts: Vec<AccountId> = accounts_keys
        .iter()
        .map(|account_keys| account_from_keypair(&account_keys.controller))
        .collect();

    // funds to cover fees
    balances_batch_transfer(&root_connection.as_signed(), controller_accounts, TOKEN);

    accounts_keys.iter().zip(additional_stakes.iter()).for_each(
        |(account_keys, additional_stake)| {
            let validator_id = account_from_keypair(&account_keys.validator);

            // Additional TOKEN to cover fees
            balances_transfer(
                &root_connection.as_signed(),
                &validator_id,
                *additional_stake + TOKEN,
                XtStatus::Finalized,
            );
            let stash_connection = SignedConnection::new(node, account_keys.validator.clone());
            let xt = stash_connection
                .as_connection()
                .staking_bond_extra(*additional_stake);
            send_xt(
                &stash_connection,
                xt,
                Some("bond_extra"),
                XtStatus::Finalized,
            );
        },
    );
}

pub fn points_basic(config: &Config) -> anyhow::Result<()> {
    const MAX_DIFFERENCE: f64 = 0.07;

    let node = &config.node;
    let accounts = get_validators_keys(config);
    let sender = accounts.first().expect("Using default accounts").to_owned();
    let connection = SignedConnection::new(node, sender);
    let root_connection = config.create_root_connection();

    let (reserved_members, non_reserved_members) = get_member_accounts(config);

    change_validators(
        &root_connection,
        Some(reserved_members.clone()),
        Some(non_reserved_members.clone()),
        Some(4),
        XtStatus::Finalized,
    );

    let sessions_per_era = get_sessions_per_era(&connection);
    let era = wait_for_next_era(&root_connection)?;
    let start_new_era_session = era * sessions_per_era;
    let end_new_era_session = sessions_per_era * wait_for_next_era(&root_connection)?;

    info!(
        "Checking rewards for sessions {}..{}.",
        start_new_era_session, end_new_era_session
    );

    for session in start_new_era_session..end_new_era_session {
        let non_reserved_for_session = get_non_reserved_members_for_session(config, session);
        let members_bench =
            get_bench_members(non_reserved_members.clone(), &non_reserved_for_session);
        let members = reserved_members
            .clone()
            .into_iter()
            .chain(non_reserved_for_session)
            .collect::<Vec<_>>();

        check_points(
            &connection,
            session,
            era,
            members,
            members_bench,
            MAX_DIFFERENCE,
        )?
    }

    Ok(())
}

>>>>>>> a98f9b9b
pub fn points_stake_change(config: &Config) -> anyhow::Result<()> {
    const MAX_DIFFERENCE: f64 = 0.07;
    const VALIDATORS_PER_SESSION: u32 = 4;

    let node = &config.node;
    let accounts = get_validators_keys(config);
    let sender = accounts.first().expect("Using default accounts").to_owned();
    let connection = SignedConnection::new(node, sender);
    let root_connection = config.create_root_connection();

    let (reserved_members, non_reserved_members) = get_member_accounts(config);

    change_validators(
        &root_connection,
        Some(reserved_members.clone()),
        Some(non_reserved_members.clone()),
        Some(VALIDATORS_PER_SESSION),
        XtStatus::Finalized,
    );

    validators_bond_extra_stakes(
        config,
        [
            8 * MIN_VALIDATOR_BOND,
            6 * MIN_VALIDATOR_BOND,
            4 * MIN_VALIDATOR_BOND,
            2 * MIN_VALIDATOR_BOND,
            0,
        ]
        .to_vec(),
    );

    let sessions_per_era = get_sessions_per_era(&connection);
    let era = wait_for_next_era(&root_connection)?;
    let start_era_session = era * sessions_per_era;
    let end_era_session = sessions_per_era * wait_for_next_era(&root_connection)?;

    info!(
        "Checking rewards for sessions {}..{}.",
        start_era_session, end_era_session
    );

    for session in start_era_session..end_era_session {
        let non_reserved_for_session = get_non_reserved_members_for_session(config, session);
        let non_reserved_bench = non_reserved_members
            .clone()
            .into_iter()
            .filter(|account_id| !non_reserved_for_session.contains(account_id))
            .collect::<Vec<_>>();
        let members = reserved_members
            .clone()
            .into_iter()
            .chain(non_reserved_for_session)
            .collect::<Vec<_>>();
        let members_bench = non_reserved_bench;

        check_points(
            &connection,
            session,
            era,
            members,
            members_bench,
            MAX_DIFFERENCE,
        )?
    }

    Ok(())
}

/// Runs a chain, sets invalid session keys for one validator, re-sets the keys to valid ones
/// and checks that reward points are calculated correctly afterward.
pub fn disable_node(config: &Config) -> anyhow::Result<()> {
    const MAX_DIFFERENCE: f64 = 0.07;
    const VALIDATORS_PER_SESSION: u32 = 4;

    let root_connection = config.create_root_connection();

    let sessions_per_era = get_sessions_per_era(&root_connection);

    let (reserved_members, non_reserved_members) = get_member_accounts(config);

    change_validators(
        &root_connection,
        Some(reserved_members.clone()),
        Some(non_reserved_members.clone()),
        Some(VALIDATORS_PER_SESSION),
        XtStatus::Finalized,
    );

    let era = wait_for_next_era(&root_connection)?;
    let start_session = era * sessions_per_era;

    let controller_connection = SignedConnection::new(&config.node, config.node_keys().controller);
    // this should `disable` this node by setting invalid session_keys
    set_invalid_keys_for_validator(&controller_connection)?;
    // this should `re-enable` this node, i.e. by means of the `rotate keys` procedure
    reset_validator_keys(&controller_connection)?;

    let era = wait_for_full_era_completion(&root_connection)?;

    let end_session = era * sessions_per_era;

    info!(
        "Checking rewards for sessions {}..{}.",
        start_session, end_session
    );

    for session in start_session..end_session {
        let non_reserved_for_session = get_non_reserved_members_for_session(config, session);
        let non_reserved_bench = non_reserved_members
            .iter()
            .filter(|account_id| !non_reserved_for_session.contains(*account_id))
            .cloned();

        let members = reserved_members
            .iter()
            .chain(non_reserved_for_session.iter())
            .cloned();
        let members_bench: Vec<_> = non_reserved_bench.collect();

        let era = session / sessions_per_era;
        check_points(
            &controller_connection,
            session,
            era,
            members,
            members_bench,
            MAX_DIFFERENCE,
        )?;
    }

    Ok(())
}

/// Runs a chain, forces a new era to begin, checks that reward points are calculated correctly
/// for 3 sessions: 1) immediately following the forcing call, 2) in the subsequent, interim
/// session, when the new era has not yet started, 3) in the next session, second one after
/// the call, when the new era has already begun.
pub fn force_new_era(config: &Config) -> anyhow::Result<()> {
    const MAX_DIFFERENCE: f64 = 0.07;
    const VALIDATORS_PER_SESSION: u32 = 4;

    let node = &config.node;
    let accounts = get_validators_keys(config);
    let sender = accounts.first().expect("Using default accounts").to_owned();
    let connection = SignedConnection::new(node, sender);

    let sudo = get_sudo_key(config);
    let root_connection = RootConnection::new(node, sudo);

    let reserved_members: Vec<_> = get_reserved_members(config)
        .iter()
        .map(account_from_keypair)
        .collect();
    let non_reserved_members: Vec<_> = get_non_reserved_members(config)
        .iter()
        .map(account_from_keypair)
        .collect();

    change_validators(
        &root_connection,
        Some(reserved_members.clone()),
        Some(non_reserved_members.clone()),
        Some(VALIDATORS_PER_SESSION),
        XtStatus::Finalized,
    );

    wait_for_full_era_completion(&connection)?;

    let start_era = get_current_era(&connection);
    let start_session = get_current_session(&connection);
    info!("Start | era: {}, session: {}", start_era, start_session);

    staking_force_new_era(&root_connection, XtStatus::Finalized);

    wait_for_session(&connection, start_session + 2)?;
    let current_era = get_current_era(&connection);
    let current_session = get_current_session(&connection);
    info!(
        "After ForceNewEra | era: {}, session: {}",
        current_era, current_session
    );

    // Once a new era is forced in session k, the new era does not come into effect until session
    // k + 2; we test points:
    // 1) immediately following the call in session k,
    // 2) in the interim session k + 1,
    // 3) in session k + 2, the first session of the new era.
    for idx in 0..3 {
        let session_to_check = start_session + idx;
        let era_to_check = start_era + idx / 2;

        info!(
            "Testing points | era: {}, session: {}",
            era_to_check, session_to_check
        );

        let non_reserved_members_for_session =
            get_non_reserved_members_for_session(config, session_to_check);
        let members_bench = get_bench_members(
            non_reserved_members.clone(),
            &non_reserved_members_for_session,
        );
        let members_active = reserved_members
            .clone()
            .into_iter()
            .chain(non_reserved_members_for_session);

        check_points(
            &connection,
            session_to_check,
            era_to_check,
            members_active,
            members_bench,
            MAX_DIFFERENCE,
        )?;
    }

    Ok(())
}<|MERGE_RESOLUTION|>--- conflicted
+++ resolved
@@ -57,52 +57,7 @@
     )
 }
 
-<<<<<<< HEAD
-/// Runs a chain, bonds extra stakes to validator accounts and checks that reward points
-/// are calculated correctly afterward.
-=======
-fn validators_bond_extra_stakes(config: &Config, additional_stakes: Vec<Balance>) {
-    let node = &config.node;
-    let root_connection = config.create_root_connection();
-
-    let accounts_keys: Vec<NodeKeys> = get_validators_seeds(config)
-        .into_iter()
-        .map(|seed| seed.into())
-        .collect();
-
-    let controller_accounts: Vec<AccountId> = accounts_keys
-        .iter()
-        .map(|account_keys| account_from_keypair(&account_keys.controller))
-        .collect();
-
-    // funds to cover fees
-    balances_batch_transfer(&root_connection.as_signed(), controller_accounts, TOKEN);
-
-    accounts_keys.iter().zip(additional_stakes.iter()).for_each(
-        |(account_keys, additional_stake)| {
-            let validator_id = account_from_keypair(&account_keys.validator);
-
-            // Additional TOKEN to cover fees
-            balances_transfer(
-                &root_connection.as_signed(),
-                &validator_id,
-                *additional_stake + TOKEN,
-                XtStatus::Finalized,
-            );
-            let stash_connection = SignedConnection::new(node, account_keys.validator.clone());
-            let xt = stash_connection
-                .as_connection()
-                .staking_bond_extra(*additional_stake);
-            send_xt(
-                &stash_connection,
-                xt,
-                Some("bond_extra"),
-                XtStatus::Finalized,
-            );
-        },
-    );
-}
-
+/// Runs a chain, checks that reward points are calculated correctly .
 pub fn points_basic(config: &Config) -> anyhow::Result<()> {
     const MAX_DIFFERENCE: f64 = 0.07;
 
@@ -155,7 +110,8 @@
     Ok(())
 }
 
->>>>>>> a98f9b9b
+/// Runs a chain, bonds extra stakes to validator accounts and checks that reward points
+/// are calculated correctly afterward.
 pub fn points_stake_change(config: &Config) -> anyhow::Result<()> {
     const MAX_DIFFERENCE: f64 = 0.07;
     const VALIDATORS_PER_SESSION: u32 = 4;
