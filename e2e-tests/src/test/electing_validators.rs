use std::collections::BTreeSet;

use aleph_client::{
    change_validators, get_current_session, get_current_validator_count, get_current_validators,
<<<<<<< HEAD
    get_eras_stakers_storage_key, get_stakers_as_storage_keys,
    get_stakers_as_storage_keys_from_storage_key, staking_chill_all_validators,
    wait_for_full_era_completion, wait_for_session, AccountId, AnyConnection, ReadStorage,
    RootConnection, SignedConnection, XtStatus,
=======
    get_eras_stakers_storage_key, get_minimum_validator_count, get_stakers_as_storage_keys,
    get_stakers_as_storage_keys_from_storage_key, staking_chill_validators,
    wait_for_full_era_completion, wait_for_session, AccountId, AnyConnection, RootConnection,
    SignedConnection, XtStatus,
>>>>>>> 5958b32a
};
use log::info;
use primitives::{CommitteeSeats, EraIndex};
use sp_core::storage::StorageKey;

use crate::{
    accounts::get_sudo_key,
    validators::{prepare_validators, setup_accounts},
    Config,
};

/// Verify that `pallet_staking::ErasStakers` contains all target validators.
///
/// We have to do it by comparing keys in storage trie.
fn assert_validators_are_elected_stakers<C: AnyConnection>(
    connection: &C,
    current_era: EraIndex,
    expected_validators_as_keys: &BTreeSet<StorageKey>,
) {
    let storage_key = get_eras_stakers_storage_key(current_era);
    let stakers =
        get_stakers_as_storage_keys_from_storage_key(connection, current_era, storage_key);

    assert_eq!(
        *expected_validators_as_keys, stakers,
        "Expected another set of staking validators.\n\tExpected: {:?}\n\tActual: {:?}",
        expected_validators_as_keys, stakers
    );
}

// There are v non-reserved validators and s non-reserved seats. We will have seen all
// the non-reserved validators after ceil(v / s).
fn min_num_sessions_to_see_all_non_reserved_validators(
    non_reserved_count: u32,
    non_reserved_seats: u32,
) -> u32 {
    // Matching done to emphasize handling of `non_reserved_seats` = 0.
    match non_reserved_seats {
        0 => 0,
        _ => {
            // Ceiling without float division.
            (non_reserved_count + non_reserved_seats - 1) / non_reserved_seats
        }
    }
}

/// Verify that all target validators are included `pallet_session::Validators` across a few
/// consecutive sessions.
fn assert_validators_are_used_as_authorities<C: ReadStorage>(
    connection: &C,
    expected_authorities: &BTreeSet<AccountId>,
    min_num_sessions: u32,
) {
    let mut authorities = BTreeSet::new();

    for _ in 0..min_num_sessions {
        let current_session = get_current_session(connection);

        info!("Reading authorities in session {}", current_session);
        let current_authorities = get_current_validators(connection);
        for ca in current_authorities.into_iter() {
            authorities.insert(ca);
        }

        wait_for_session(connection, current_session + 1).expect("Couldn't wait for next session");
    }

    assert_eq!(
        *expected_authorities, authorities,
        "Expected another set of authorities.\n\tExpected: {:?}\n\tActual: {:?}",
        expected_authorities, authorities
    );
}

fn assert_enough_validators<C: ReadStorage>(connection: &C, min_validator_count: u32) {
    let current_validator_count = get_current_validator_count(connection);
    assert!(
        current_validator_count >= min_validator_count,
        "{} validators present. Staking enforces a minimum of {} validators.",
        current_validator_count,
        min_validator_count
    );
}

fn assert_enough_validators_left_after_chilling(
    reserved_count: u32,
    non_reserved_count: u32,
    reserved_to_chill_count: u32,
    non_reserved_to_chill_count: u32,
    min_validator_count: u32,
) {
    assert!(
        reserved_count >= reserved_to_chill_count,
        "Cannot have less than 0 reserved validators!"
    );
    assert!(
        non_reserved_count >= non_reserved_to_chill_count,
        "Cannot have less than 0 non-reserved validators!"
    );

    let reserved_after_chill_count = reserved_count - reserved_to_chill_count;
    let non_reserved_after_chill_count = non_reserved_count - non_reserved_to_chill_count;
    let validators_after_chill_count = reserved_after_chill_count + non_reserved_after_chill_count;
    assert!(
        validators_after_chill_count >= min_validator_count,
        "{} validators will be left after chilling. Staking enforces a minimum of {} validators.",
        validators_after_chill_count,
        min_validator_count
    );
}

/// 1. Setup `v` brand new validators (e.g. `v=6`) - `r` reserved (e.g. `r=3`) and `n` (e.g. `n=3`)
/// non reserved.
/// 2. Wait until they are in force.
/// 3. Chill 1 reserved and 1 non-reserved.
/// 4. Verify only staking validators are in force.
///
/// Note:
///  - `pallet_staking` has `MinimumValidatorCount` (usually set to 4 in chain spec) and this cannot be
/// changed on a running chain.
///  - our e2e tests run with 5 validators by default.
/// Thus, running on default settings and chilling 2 validators (1 reserved and 1 non reserved) is
/// a no go: `pallet_staking` will protest and won't proceed with a new committee.
/// To mitigate this, our e2e pipeline accepts a `node-count` parameter to specify the desired
/// number of nodes to run in consensus. Additionally, there is a `min-validator-count`
/// parameter to set `MinimumValidatorCount` in the chain spec as the chain is set up.
/// For this specific test case, we use `node-count = 6` and `min-validator-count = 4`, which
/// satisfies the outlined conditions.
pub fn authorities_are_staking(config: &Config) -> anyhow::Result<()> {
    let node = &config.node;
    let sudo = get_sudo_key(config);
    let root_connection = RootConnection::new(node, sudo);

    const RESERVED_SEATS_DEFAULT: u32 = 3;
    const NON_RESERVED_SEATS_DEFAULT: u32 = 3;

    // `MinimumValidatorCount` from `pallet_staking`, set in chain spec.
    let min_validator_count = get_minimum_validator_count(&root_connection);

    let reserved_seats = match config.test_case_params.reserved_seats() {
        Some(seats) => seats,
        None => RESERVED_SEATS_DEFAULT,
    };
    let non_reserved_seats = match config.test_case_params.non_reserved_seats() {
        Some(seats) => seats,
        None => NON_RESERVED_SEATS_DEFAULT,
    };

    // Assumes we chill one validator from the reserved and one from the non-reserved pool.
    const RESERVED_TO_CHILL_COUNT: u32 = 1;
    const NON_RESERVED_TO_CHILL_COUNT: u32 = 1;

    assert_enough_validators(&root_connection, min_validator_count);

    let desired_validator_count = reserved_seats + non_reserved_seats;
    let accounts = setup_accounts(desired_validator_count);
    prepare_validators(&root_connection.as_signed(), node, &accounts);
    info!("New validators are set up");

    let reserved_validators = accounts.get_stash_accounts()[..reserved_seats as usize].to_vec();
    let chilling_reserved = accounts.get_controller_keys()[0].clone(); // first reserved validator
    let non_reserved_validators = accounts.get_stash_accounts()[reserved_seats as usize..].to_vec();
    let chilling_non_reserved = accounts.get_controller_keys()[reserved_seats as usize].clone(); // first non-reserved validator

    let reserved_count = reserved_validators.len() as u32;
    let non_reserved_count = non_reserved_validators.len() as u32;

    assert_eq!(
        reserved_seats, reserved_count,
        "Desired {} reserved seats, got {}!",
        reserved_seats, reserved_count
    );
    assert_eq!(
        non_reserved_seats, non_reserved_count,
        "Desired {} non-reserved seats, got {}!",
        non_reserved_seats, non_reserved_count
    );

    assert_enough_validators_left_after_chilling(
        reserved_count,
        non_reserved_count,
        RESERVED_TO_CHILL_COUNT,
        NON_RESERVED_TO_CHILL_COUNT,
        min_validator_count,
    );

    change_validators(
        &root_connection,
        Some(reserved_validators),
        Some(non_reserved_validators),
        Some(CommitteeSeats {
            reserved_seats,
            non_reserved_seats,
        }),
        XtStatus::Finalized,
    );
    info!("Changed validators to a new set");

    // We need any signed connection.
    let connection = SignedConnection::new(node, accounts.get_stash_keys()[0].clone());

    let current_era = wait_for_full_era_completion(&connection)?;
    info!("New validators are in force (era: {})", current_era);

    assert_validators_are_elected_stakers(
        &connection,
        current_era,
        &get_stakers_as_storage_keys(&connection, accounts.get_stash_accounts(), current_era),
    );

    let min_num_sessions =
        min_num_sessions_to_see_all_non_reserved_validators(non_reserved_count, non_reserved_seats);

    assert_validators_are_used_as_authorities(
        &connection,
        &BTreeSet::from_iter(accounts.get_stash_accounts().clone().into_iter()),
        min_num_sessions,
    );

    staking_chill_validators(node, vec![chilling_reserved, chilling_non_reserved]);

    let current_era = wait_for_full_era_completion(&connection)?;
    info!(
        "Subset of validators should be in force (era: {})",
        current_era
    );

    let mut left_stashes = accounts.get_stash_accounts().clone();
    left_stashes.remove(reserved_seats as usize);
    left_stashes.remove(0);

    assert_validators_are_elected_stakers(
        &connection,
        current_era,
        &get_stakers_as_storage_keys(&connection, &left_stashes, current_era),
    );
    assert_validators_are_used_as_authorities(
        &connection,
        &BTreeSet::from_iter(left_stashes.into_iter()),
        min_num_sessions,
    );

    Ok(())
}<|MERGE_RESOLUTION|>--- conflicted
+++ resolved
@@ -2,17 +2,10 @@
 
 use aleph_client::{
     change_validators, get_current_session, get_current_validator_count, get_current_validators,
-<<<<<<< HEAD
-    get_eras_stakers_storage_key, get_stakers_as_storage_keys,
-    get_stakers_as_storage_keys_from_storage_key, staking_chill_all_validators,
-    wait_for_full_era_completion, wait_for_session, AccountId, AnyConnection, ReadStorage,
-    RootConnection, SignedConnection, XtStatus,
-=======
     get_eras_stakers_storage_key, get_minimum_validator_count, get_stakers_as_storage_keys,
     get_stakers_as_storage_keys_from_storage_key, staking_chill_validators,
     wait_for_full_era_completion, wait_for_session, AccountId, AnyConnection, RootConnection,
     SignedConnection, XtStatus,
->>>>>>> 5958b32a
 };
 use log::info;
 use primitives::{CommitteeSeats, EraIndex};
@@ -61,7 +54,7 @@
 
 /// Verify that all target validators are included `pallet_session::Validators` across a few
 /// consecutive sessions.
-fn assert_validators_are_used_as_authorities<C: ReadStorage>(
+fn assert_validators_are_used_as_authorities<C: AnyConnection>(
     connection: &C,
     expected_authorities: &BTreeSet<AccountId>,
     min_num_sessions: u32,
@@ -87,7 +80,7 @@
     );
 }
 
-fn assert_enough_validators<C: ReadStorage>(connection: &C, min_validator_count: u32) {
+fn assert_enough_validators<C: AnyConnection>(connection: &C, min_validator_count: u32) {
     let current_validator_count = get_current_validator_count(connection);
     assert!(
         current_validator_count >= min_validator_count,
