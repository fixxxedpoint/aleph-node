[package]
name = "aleph-e2e-client"
version = "0.3.0"
edition = "2021"

[dependencies]
anyhow = "1.0"
clap = { version = "3.0", features = ["derive"] }
env_logger = "0.8"
log = "0.4"
serde_json = "1.0"
codec = { package = 'parity-scale-codec', version = "3.0", default-features = false, features = ['derive'] }
rayon = "1.5"

substrate-api-client = { git = "https://github.com/Cardinal-Cryptography/substrate-api-client.git", branch = "aleph-v0.9.23", features = ["staking-xt"] }
ac-primitives = { git = "https://github.com/Cardinal-Cryptography/substrate-api-client.git", branch = "aleph-v0.9.23" }

<<<<<<< HEAD
sp-core = { git = "https://github.com/paritytech/substrate.git", branch = "polkadot-v0.9.23", default-features = false, features = ["full_crypto"] }
sp-runtime = { git = "https://github.com/paritytech/substrate.git", branch = "polkadot-v0.9.23", default-features = false }
frame-election-provider-support = { default-features = false, git = "https://github.com/paritytech/substrate.git", branch = "polkadot-v0.9.23" }
frame-support = { git = "https://github.com/paritytech/substrate.git", branch = "polkadot-v0.9.23", default-features = false }
system = { git = "https://github.com/paritytech/substrate.git", branch = "polkadot-v0.9.23", package = "frame-system" }
pallet-staking = { git = "https://github.com/paritytech/substrate.git", branch = "polkadot-v0.9.23", default-features = false }
pallet-balances = { git = "https://github.com/paritytech/substrate.git", branch = "polkadot-v0.9.23", default-features = false }
=======
sp-core = { git = "https://github.com/Cardinal-Cryptography/substrate.git", branch = "aleph-v0.9.23", default-features = false, features = ["full_crypto"] }
sp-runtime = { git = "https://github.com/Cardinal-Cryptography/substrate.git", branch = "aleph-v0.9.23", default-features = false }
frame-support = { git = "https://github.com/Cardinal-Cryptography/substrate.git", branch = "aleph-v0.9.23", default-features = false }
system = { git = "https://github.com/Cardinal-Cryptography/substrate.git", branch = "aleph-v0.9.23", package = "frame-system" }
pallet-staking = { git = "https://github.com/Cardinal-Cryptography/substrate.git", branch = "aleph-v0.9.23", default-features = false }
pallet-balances = { git = "https://github.com/Cardinal-Cryptography/substrate.git", branch = "aleph-v0.9.23", default-features = false }
>>>>>>> 6b0b788c

aleph_client = { path = "../aleph-client" }
primitives = { path = "../primitives", features = ["short_session"], default-features = false }

[features]
default = ["std"]
std = [
    "pallet-staking/std",
    "pallet-balances/std",
    "primitives/std"
]<|MERGE_RESOLUTION|>--- conflicted
+++ resolved
@@ -15,22 +15,13 @@
 substrate-api-client = { git = "https://github.com/Cardinal-Cryptography/substrate-api-client.git", branch = "aleph-v0.9.23", features = ["staking-xt"] }
 ac-primitives = { git = "https://github.com/Cardinal-Cryptography/substrate-api-client.git", branch = "aleph-v0.9.23" }
 
-<<<<<<< HEAD
-sp-core = { git = "https://github.com/paritytech/substrate.git", branch = "polkadot-v0.9.23", default-features = false, features = ["full_crypto"] }
-sp-runtime = { git = "https://github.com/paritytech/substrate.git", branch = "polkadot-v0.9.23", default-features = false }
-frame-election-provider-support = { default-features = false, git = "https://github.com/paritytech/substrate.git", branch = "polkadot-v0.9.23" }
-frame-support = { git = "https://github.com/paritytech/substrate.git", branch = "polkadot-v0.9.23", default-features = false }
-system = { git = "https://github.com/paritytech/substrate.git", branch = "polkadot-v0.9.23", package = "frame-system" }
-pallet-staking = { git = "https://github.com/paritytech/substrate.git", branch = "polkadot-v0.9.23", default-features = false }
-pallet-balances = { git = "https://github.com/paritytech/substrate.git", branch = "polkadot-v0.9.23", default-features = false }
-=======
 sp-core = { git = "https://github.com/Cardinal-Cryptography/substrate.git", branch = "aleph-v0.9.23", default-features = false, features = ["full_crypto"] }
 sp-runtime = { git = "https://github.com/Cardinal-Cryptography/substrate.git", branch = "aleph-v0.9.23", default-features = false }
+frame-election-provider-support = { git = "https://github.com/Cardinal-Cryptography/substrate.git", branch = "aleph-v0.9.23", default-features = false }
 frame-support = { git = "https://github.com/Cardinal-Cryptography/substrate.git", branch = "aleph-v0.9.23", default-features = false }
 system = { git = "https://github.com/Cardinal-Cryptography/substrate.git", branch = "aleph-v0.9.23", package = "frame-system" }
 pallet-staking = { git = "https://github.com/Cardinal-Cryptography/substrate.git", branch = "aleph-v0.9.23", default-features = false }
 pallet-balances = { git = "https://github.com/Cardinal-Cryptography/substrate.git", branch = "aleph-v0.9.23", default-features = false }
->>>>>>> 6b0b788c
 
 aleph_client = { path = "../aleph-client" }
 primitives = { path = "../primitives", features = ["short_session"], default-features = false }
