--- conflicted
+++ resolved
@@ -5,13 +5,9 @@
     pin::Pin,
 };
 
-<<<<<<< HEAD
-use codec::Codec;
 use futures::Future;
+use parity_scale_codec::Codec;
 use rate_limiter::{SleepingRateLimiter, TokenBucket};
-=======
-use parity_scale_codec::Codec;
->>>>>>> 9abfd789
 use tokio::io::{AsyncRead, AsyncWrite};
 
 mod crypto;
