mod config;

use clap::Parser;
use codec::{Compact, Decode, Encode};
<<<<<<< HEAD
use common::{create_connection, WsRpcClient};
=======
use common::{create_custom_connection, WsRpcClient};
>>>>>>> e7cf1749
use config::Config;
use hdrhistogram::Histogram as HdrHistogram;
use log::{debug, info};
use rayon::prelude::*;
use sp_core::{sr25519, Pair};
use sp_runtime::{generic, traits::BlakeTwo256, MultiAddress, OpaqueExtrinsic};
use std::convert::TryInto;
use std::{
    cmp::max,
    convert::TryInto,
    io::{Read, Write},
    iter::{once, repeat},
    path::Path,
    sync::{Arc, Mutex},
    thread,
    time::{Duration, Instant},
};
use substrate_api_client::{
    compose_call, compose_extrinsic_offline, AccountId, Api, GenericAddress, UncheckedExtrinsicV4,
    XtStatus,
};

type TransferTransaction =
    UncheckedExtrinsicV4<([u8; 2], MultiAddress<AccountId, ()>, codec::Compact<u128>)>;
type BlockNumber = u32;
type Header = generic::Header<BlockNumber, BlakeTwo256>;
type Block = generic::Block<Header, OpaqueExtrinsic>;

fn main() -> Result<(), anyhow::Error> {
    let time_stats = Instant::now();

    env_logger::init();
    let config: Config = Config::parse();
    info!("Starting benchmark with config {:#?}", &config);

    // we want to fail fast in case seed or phrase are incorrect
    if !config.skip_initialization && config.phrase.is_none() && config.seed.is_none() {
        panic!("Needs --phrase or --seed");
    }
    let rate_limiting = match (config.transactions_in_interval, config.interval_secs) {
        (Some(tii), Some(is)) => Some((tii, is)),
        (None, None) => None,
        _ => panic!("--transactions-in-interval needs to be specified with --interval-secs"),
    };
    let tx_status = match config.wait_for_ready {
        true => XtStatus::Ready,
        false => XtStatus::SubmitOnly,
    };
    let mut thread_pool_builder = rayon::ThreadPoolBuilder::new();
    if let Some(threads) = config.threads {
        let threads = threads.try_into().expect("`threads` within usize range");
        thread_pool_builder = thread_pool_builder.num_threads(threads);
    }
<<<<<<< HEAD
    let thread_pool = thread_pool_builder
        .build()
        .expect("thread-pool should be created");

    let threads = thread_pool.current_num_threads();
    info!("thread-pool reported {} threads", threads);
    // each thread should have its own connection
    let pool = create_connection_pool(&config.nodes, threads);
    let connection = pool.get(0).unwrap().clone();
=======
    let pool = create_connection_pool(&config.nodes);
    let connection = pool.get(0).unwrap();
    let tx_status = match config.submit_only {
        true => XtStatus::SubmitOnly,
        false => XtStatus::Ready,
    };
>>>>>>> e7cf1749

    info!(
        "Preparing transactions: {}ms",
        time_stats.elapsed().as_millis()
    );
<<<<<<< HEAD
    let txs = thread_pool.install(|| prepare_txs(&config, &connection));
=======
    let txs = preparing_txs(&config, connection);
>>>>>>> e7cf1749
    info!(
        "Transactions prepared: {}ms",
        time_stats.elapsed().as_millis()
    );

    let histogram = Arc::new(Mutex::new(
        HdrHistogram::<u64>::new_with_bounds(1, u64::MAX, 3).unwrap(),
    ));

    let (transactions_in_interval, interval_duration) = rate_limiting.map_or(
        (txs.len(), Duration::from_secs(0)),
        |(transactions_in_interval, secs)| {
            (
                transactions_in_interval
                    .try_into()
                    .expect("`transactions_in_interval` should be within usize range"),
                Duration::from_secs(secs),
            )
        },
    );

    let pool_getter = |tx_ix: usize| pool.get(tx_ix % pool.len()).unwrap();

    info!("flooding: {}ms", time_stats.elapsed().as_millis());
    let tick = Instant::now();

    flood(
        pool_getter,
        txs.into_par_iter(),
        tx_status,
        &histogram,
        transactions_in_interval,
        interval_duration,
        &thread_pool,
    );

    let tock = tick.elapsed().as_millis();
    let histogram = histogram.lock().unwrap();

    println!(
        "Summary:\n\
    TransferTransactions sent: {}\n\
    Total time:        {} ms\n\
    Slowest tx:        {} ms\n\
    Fastest tx:        {} ms\n\
    Average:           {:.1} ms\n\
    Throughput:        {:.1} tx/s",
        histogram.len(),
        tock,
        histogram.max(),
        histogram.min(),
        histogram.mean(),
        1000.0 * histogram.len() as f64 / tock as f64
    );

    Ok(())
}

fn flood<'a>(
    pool: impl Fn(usize) -> &'a Api<sr25519::Pair, WsRpcClient> + Sync,
    txs: impl IndexedParallelIterator<Item = TransferTransaction>,
    status: XtStatus,
    histogram: &Arc<Mutex<HdrHistogram<u64>>>,
    transactions_in_interval: usize,
    interval_duration: Duration,
    thread_pool: &rayon::ThreadPool,
) {
    thread_pool.install(|| {
        txs.enumerate()
            .chunks(transactions_in_interval)
            .enumerate()
            .for_each(|(interval_idx, interval)| {
                let start = Instant::now();
                info!("Starting {} interval", interval_idx);

                interval.into_par_iter().for_each(|(tx_ix, tx)| {
                    send_tx(
                        pool(tx_ix),
                        &tx,
                        status,
                        Arc::clone(histogram),
                    );
                });

                let exec_time = start.elapsed();

                if let Some(remaining_time) = interval_duration.checked_sub(exec_time) {
                    debug!("Sleeping for {}ms", remaining_time.as_millis());
                    thread::sleep(remaining_time);
                } else {
                    debug!(
                        "Execution for interval {} was slower than desired the target {}ms, was {}ms",
                        interval_idx,
                        interval_duration.as_millis(),
                        exec_time.as_millis()
                    );
                }
            });
    });
}

fn estimate_tx_fee(connection: &Api<sr25519::Pair, WsRpcClient>, tx: &TransferTransaction) -> u128 {
    let block = connection.get_block::<Block>(None).unwrap().unwrap();
    let block_hash = block.header.hash();
    let fee = connection
        .get_fee_details(&tx.hex_encode(), Some(block_hash))
        .unwrap()
        .unwrap();

    let inclusion_fee = fee.inclusion_fee.unwrap();

    fee.tip + inclusion_fee.base_fee + inclusion_fee.len_fee + inclusion_fee.adjusted_weight_fee
}

<<<<<<< HEAD
fn load_transactions(file_path: impl AsRef<Path>) -> Vec<TransferTransaction> {
    let zipfile = std::fs::File::open(file_path).expect("Missing file with txs");
    let mut archive = zip::ZipArchive::new(zipfile).expect("Zipfile is not properly created");
    assert!(archive.len() == 1, "There should be one file with txs");

    let mut file = archive.by_index(0).unwrap();
    let mut bytes = Vec::with_capacity(file.size() as usize);
    file.read_to_end(&mut bytes).expect("buffer overflow");

    Vec::<TransferTransaction>::decode(&mut &bytes[..]).expect("Error while decoding txs")
}

fn prepare_txs(
=======
fn preparing_txs(
>>>>>>> e7cf1749
    config: &Config,
    connection: &Api<sr25519::Pair, WsRpcClient>,
) -> Vec<TransferTransaction> {
    match config.generate_txs {
        false => {
            let path = match &config.tx_store_path {
                Some(path) => path,
                None => panic!("tx_store_path is not set"),
            };
            load_transactions(path)
        }
        true => generate_txs(config, connection),
    }
}

fn generate_txs(
    config: &Config,
    connection: &Api<sr25519::Pair, WsRpcClient>,
) -> Vec<UncheckedExtrinsicV4<([u8; 2], MultiAddress<AccountId, ()>, Compact<u128>)>> {
    let tx_store_path = match (config.store_txs, &config.tx_store_path) {
        (true, None) => panic!("tx_store_path is not set"),
        (true, path) => path,
        (false, _) => &None,
    };
    let first_account_in_range = config.first_account_in_range;
    let total_users = config.transactions;
    let transfer_amount = 1u128;
    let initialize_accounts_flag = !config.skip_initialization;

    let accounts = (first_account_in_range..first_account_in_range + total_users)
        .into_par_iter()
        .map(derive_user_account)
        .collect();

<<<<<<< HEAD
    if initialize_accounts_flag {
        initialize_accounts(config, connection, transfer_amount, &accounts);
    }
=======
                    debug!("all accounts have received funds");
                }
                let nonces: Vec<_> = match config.download_nonces {
                    false => repeat(0).take(accounts.len()).collect(),
                    true => accounts
                        .par_iter()
                        .map(|account| get_nonce(&connection, &AccountId::from(account.public())))
                        .collect(),
                };
                let receiver = accounts
                    .first()
                    .expect(
                        "we should be some accounts available for this test, but the list is empty",
                    )
                    .clone();
                let txs: Vec<_> = sign_transactions(
                    &connection,
                    receiver,
                    accounts.into_par_iter().zip(nonces),
                    transfer_amount,
                )
                .collect();

                if store_txs {
                    zip_and_store_txs(&txs, tx_store_path);
                }
>>>>>>> e7cf1749

    let nonces: Vec<_> = match config.download_nonces {
        false => repeat(0).take(accounts.len()).collect(),
        true => accounts
            .par_iter()
            .map(|account| get_nonce(&connection, &AccountId::from(account.public())))
            .collect(),
    };
    let receiver = accounts
        .first()
        .expect("we should have some accounts available for this test, but the list is empty")
        .clone();
    let txs: Vec<_> = sign_transactions(
        &connection,
        receiver,
        accounts.into_par_iter().zip(nonces),
        transfer_amount,
    )
    .collect();

    if let Some(tx_store_path) = tx_store_path {
        zip_and_store_txs(&txs, tx_store_path);
    }

    txs
}

fn initialize_accounts(
    config: &Config,
    connection: &Api<sr25519::Pair, WsRpcClient>,
    transfer_amount: u128,
    accounts: &Vec<sr25519::Pair>,
) {
    let account = match &config.phrase {
        Some(phrase) => {
            sr25519::Pair::from_phrase(&config::read_phrase(phrase.clone()), None)
                .unwrap()
                .0
        }
        None => sr25519::Pair::from_string(
            config.seed.as_ref().expect("We checked it is not None."),
            None,
        )
        .unwrap(),
    };
    let source_account_id = AccountId::from(account.public());
    let source_account_nonce = get_nonce(&connection, &source_account_id);
    let total_amount =
        estimate_amount(&connection, &account, source_account_nonce, transfer_amount);

    assert!(
        get_funds(&connection, &source_account_id)
            .ge(&(total_amount * u128::from(config.transactions))),
        "Account is too poor"
    );

    initialize_accounts_on_chain(
        &connection,
        &account,
        source_account_nonce,
        accounts,
        total_amount,
    );
    debug!("all accounts have received funds");
}

fn sign_tx(
    connection: &Api<sr25519::Pair, WsRpcClient>,
    signer: &sr25519::Pair,
    nonce: u32,
    to: &AccountId,
    amount: u128,
) -> TransferTransaction {
    let call = compose_call!(
        connection.metadata,
        "Balances",
        "transfer",
        GenericAddress::Id(to.clone()),
        Compact(amount)
    );

    compose_extrinsic_offline!(
        signer,
        call,
        nonce,
        Era::Immortal,
        connection.genesis_hash,
        connection.genesis_hash,
        connection.runtime_version.spec_version,
        connection.runtime_version.transaction_version
    )
}

/// prepares payload for flooding
fn sign_transactions<'a>(
    connection: &'a Api<sr25519::Pair, WsRpcClient>,
    account: sr25519::Pair,
    users_and_nonces: impl IntoParallelIterator<Item = (sr25519::Pair, u32)> + 'a,
    transfer_amount: u128,
) -> impl ParallelIterator<Item = TransferTransaction> + 'a {
    let to = AccountId::from(account.public());
    // NOTE : assumes one tx per derived user account
    // but we could create less accounts and send them round robin fashion
    // (will need to seed them with more funds as well, tx_per_account times more to be exact)
    users_and_nonces
        .into_par_iter()
        .map(move |(from, nonce)| sign_tx(connection, &from, nonce, &to, transfer_amount))
}

fn estimate_amount(
    connection: &Api<sr25519::Pair, WsRpcClient>,
    account: &sr25519::Pair,
    account_nonce: u32,
    transfer_amount: u128,
) -> u128 {
    let existential_deposit = connection.get_existential_deposit().unwrap();
    // start with a heuristic tx fee
    let total_amount = existential_deposit + (transfer_amount + 375_000_000);

    let tx = sign_tx(
        connection,
        account,
        account_nonce,
        &AccountId::from(account.public()),
        total_amount,
    );

    // estimate fees
    let tx_fee = estimate_tx_fee(connection, &tx);
    info!("Estimated transfer tx fee {}", tx_fee);
    // adjust with estimated tx fee
    existential_deposit + (transfer_amount + tx_fee)
}

fn initialize_accounts_on_chain(
    connection: &Api<sr25519::Pair, WsRpcClient>,
    source_account: &sr25519::Pair,
    mut source_account_nonce: u32,
    accounts: &[sr25519::Pair],
    total_amount: u128,
) {
    // ensure all txs are finalized by waiting for the last one sent
    let status = repeat(XtStatus::Ready)
        .take(accounts.len() - 1)
        .chain(once(XtStatus::Finalized));
    for (derived, status) in accounts.iter().zip(status) {
        source_account_nonce = initialize_account(
            connection,
            source_account,
            source_account_nonce,
            derived,
            total_amount,
            status,
        );
    }
}

fn initialize_account(
    connection: &Api<sr25519::Pair, WsRpcClient>,
    account: &sr25519::Pair,
    account_nonce: u32,
    derived: &sr25519::Pair,
    total_amount: u128,
    status: XtStatus,
) -> u32 {
    let tx = sign_tx(
        connection,
        account,
        account_nonce,
        &AccountId::from(derived.public()),
        total_amount,
    );

    let hash = Some(
        connection
            .send_extrinsic(tx.hex_encode(), status)
            .expect("Could not send transaction"),
    );
    info!(
        "account {} will receive funds, tx hash {:?}",
        &derived.public(),
        hash
    );

    account_nonce + 1
}

fn derive_user_account(seed: u64) -> sr25519::Pair {
    debug!("deriving an account from seed={}", seed);
    let seed = seed.to_string();
    sr25519::Pair::from_string(&("//".to_string() + &seed), None).unwrap()
}

fn send_tx<Call>(
    connection: &Api<sr25519::Pair, WsRpcClient>,
    tx: &UncheckedExtrinsicV4<Call>,
    status: XtStatus,
    histogram: Arc<Mutex<HdrHistogram<u64>>>,
) where
    Call: Encode,
{
    let start_time = Instant::now();

    connection
        .send_extrinsic(tx.hex_encode(), status)
        .expect("Could not send transaction");

    let elapsed_time = start_time.elapsed().as_millis();

    let mut hist = histogram.lock().unwrap();
    *hist += elapsed_time as u64;
}

<<<<<<< HEAD
fn create_connection_pool(
    nodes: &[String],
    threads: usize,
) -> Vec<Api<sr25519::Pair, WsRpcClient>> {
    let pool_size = max(threads, nodes.len());
    nodes
        .iter()
        .cycle()
        .take(pool_size)
        .map(create_connection)
=======
fn create_connection_pool(nodes: &[String]) -> Vec<Api<sr25519::Pair, WsRpcClient>> {
    nodes
        .iter()
        .map(|url| create_custom_connection(&url))
>>>>>>> e7cf1749
        .collect()
}

fn get_nonce(connection: &Api<sr25519::Pair, WsRpcClient>, account: &AccountId) -> u32 {
    connection
        .get_account_info(account)
        .map(|acc_opt| acc_opt.map_or_else(|| 0, |acc| acc.nonce))
        .expect("retrieved nonce's value")
}

fn get_funds(connection: &Api<sr25519::Pair, WsRpcClient>, account: &AccountId) -> u128 {
    match connection.get_account_data(account).unwrap() {
        Some(data) => data.free,
        None => 0,
    }
}

fn zip_and_store_txs(txs: &[TransferTransaction], path: impl AsRef<Path>) {
    let file = std::fs::File::create(path).unwrap();
    let mut zip = zip::ZipWriter::new(file);
    let options =
        zip::write::FileOptions::default().compression_method(zip::CompressionMethod::Deflated);
    zip.start_file("tx_store", options)
        .expect("Failed to initialize accounts");
    zip.write_all(&txs.encode())
        .expect("Failed to store encoded bytes");
    zip.finish().expect("Failed to zip the encoded txs");
}

#[cfg(test)]
mod tests {
    use super::*;

    #[ignore] // requires access to a chain
    #[test]
    fn write_read_txs() {
        env_logger::init();

        let url = "127.0.0.1:9944".to_string();
        let mut config = Config {
            nodes: vec![url.clone()],
            transactions: 313,
            phrase: None,
            seed: None,
            skip_initialization: true,
            first_account_in_range: 0,
            generate_txs: true,
            tx_store_path: Some("/tmp/tx_store".to_string()),
            threads: None,
            download_nonces: false,
            wait_for_ready: false,
            store_txs: true,
            interval_secs: None,
            transactions_in_interval: None,
        };
<<<<<<< HEAD
        let conn = create_connection(&url);

        let txs_gen = prepare_txs(&config, &conn);

        config.generate_txs = false;

        let txs_read = prepare_txs(&config, &conn);
=======
        let conn = create_custom_connection(&url);

        let txs_gen = preparing_txs(&config, &conn);

        config.generate_txs = false;

        let txs_read = preparing_txs(&config, &conn);
>>>>>>> e7cf1749

        assert!(txs_gen == txs_read)
    }
}<|MERGE_RESOLUTION|>--- conflicted
+++ resolved
@@ -2,11 +2,7 @@
 
 use clap::Parser;
 use codec::{Compact, Decode, Encode};
-<<<<<<< HEAD
-use common::{create_connection, WsRpcClient};
-=======
 use common::{create_custom_connection, WsRpcClient};
->>>>>>> e7cf1749
 use config::Config;
 use hdrhistogram::Histogram as HdrHistogram;
 use log::{debug, info};
@@ -60,7 +56,6 @@
         let threads = threads.try_into().expect("`threads` within usize range");
         thread_pool_builder = thread_pool_builder.num_threads(threads);
     }
-<<<<<<< HEAD
     let thread_pool = thread_pool_builder
         .build()
         .expect("thread-pool should be created");
@@ -70,24 +65,12 @@
     // each thread should have its own connection
     let pool = create_connection_pool(&config.nodes, threads);
     let connection = pool.get(0).unwrap().clone();
-=======
-    let pool = create_connection_pool(&config.nodes);
-    let connection = pool.get(0).unwrap();
-    let tx_status = match config.submit_only {
-        true => XtStatus::SubmitOnly,
-        false => XtStatus::Ready,
-    };
->>>>>>> e7cf1749
 
     info!(
         "Preparing transactions: {}ms",
         time_stats.elapsed().as_millis()
     );
-<<<<<<< HEAD
     let txs = thread_pool.install(|| prepare_txs(&config, &connection));
-=======
-    let txs = preparing_txs(&config, connection);
->>>>>>> e7cf1749
     info!(
         "Transactions prepared: {}ms",
         time_stats.elapsed().as_millis()
@@ -202,7 +185,6 @@
     fee.tip + inclusion_fee.base_fee + inclusion_fee.len_fee + inclusion_fee.adjusted_weight_fee
 }
 
-<<<<<<< HEAD
 fn load_transactions(file_path: impl AsRef<Path>) -> Vec<TransferTransaction> {
     let zipfile = std::fs::File::open(file_path).expect("Missing file with txs");
     let mut archive = zip::ZipArchive::new(zipfile).expect("Zipfile is not properly created");
@@ -216,9 +198,6 @@
 }
 
 fn prepare_txs(
-=======
-fn preparing_txs(
->>>>>>> e7cf1749
     config: &Config,
     connection: &Api<sr25519::Pair, WsRpcClient>,
 ) -> Vec<TransferTransaction> {
@@ -253,38 +232,9 @@
         .map(derive_user_account)
         .collect();
 
-<<<<<<< HEAD
     if initialize_accounts_flag {
         initialize_accounts(config, connection, transfer_amount, &accounts);
     }
-=======
-                    debug!("all accounts have received funds");
-                }
-                let nonces: Vec<_> = match config.download_nonces {
-                    false => repeat(0).take(accounts.len()).collect(),
-                    true => accounts
-                        .par_iter()
-                        .map(|account| get_nonce(&connection, &AccountId::from(account.public())))
-                        .collect(),
-                };
-                let receiver = accounts
-                    .first()
-                    .expect(
-                        "we should be some accounts available for this test, but the list is empty",
-                    )
-                    .clone();
-                let txs: Vec<_> = sign_transactions(
-                    &connection,
-                    receiver,
-                    accounts.into_par_iter().zip(nonces),
-                    transfer_amount,
-                )
-                .collect();
-
-                if store_txs {
-                    zip_and_store_txs(&txs, tx_store_path);
-                }
->>>>>>> e7cf1749
 
     let nonces: Vec<_> = match config.download_nonces {
         false => repeat(0).take(accounts.len()).collect(),
@@ -498,7 +448,6 @@
     *hist += elapsed_time as u64;
 }
 
-<<<<<<< HEAD
 fn create_connection_pool(
     nodes: &[String],
     threads: usize,
@@ -509,12 +458,6 @@
         .cycle()
         .take(pool_size)
         .map(create_connection)
-=======
-fn create_connection_pool(nodes: &[String]) -> Vec<Api<sr25519::Pair, WsRpcClient>> {
-    nodes
-        .iter()
-        .map(|url| create_custom_connection(&url))
->>>>>>> e7cf1749
         .collect()
 }
 
@@ -570,23 +513,13 @@
             interval_secs: None,
             transactions_in_interval: None,
         };
-<<<<<<< HEAD
-        let conn = create_connection(&url);
+        let conn = create_custom_connection(&url);
 
         let txs_gen = prepare_txs(&config, &conn);
 
         config.generate_txs = false;
 
         let txs_read = prepare_txs(&config, &conn);
-=======
-        let conn = create_custom_connection(&url);
-
-        let txs_gen = preparing_txs(&config, &conn);
-
-        config.generate_txs = false;
-
-        let txs_read = preparing_txs(&config, &conn);
->>>>>>> e7cf1749
 
         assert!(txs_gen == txs_read)
     }
