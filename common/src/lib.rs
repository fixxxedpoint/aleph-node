--- conflicted
+++ resolved
@@ -3,13 +3,6 @@
 use log::warn;
 use sp_core::sr25519;
 use std::{thread::sleep, time::Duration};
-<<<<<<< HEAD
-use substrate_api_client::Api;
-pub use ws_rpc_client::WsRpcClient;
-
-pub fn create_connection(url: &String) -> Api<sr25519::Pair, WsRpcClient> {
-    let client = WsRpcClient::new(&format!("ws://{}", &url));
-=======
 use substrate_api_client::{Api, RpcClient};
 pub use ws_rpc_client::WsRpcClient;
 
@@ -39,7 +32,6 @@
     address: &str,
 ) -> Api<sr25519::Pair, Client> {
     let client = Client::from_str(&format!("ws://{}", address));
->>>>>>> e7cf1749
     match Api::<sr25519::Pair, _>::new(client) {
         Ok(api) => api,
         Err(why) => {
