use std::{marker::PhantomData, sync::Arc};

use bip39::{Language, Mnemonic, MnemonicType};
use futures::channel::oneshot;
use log::{debug, error};
use network_clique::{RateLimitingDialer, RateLimitingListener, Service, SpawnHandleT};
use rate_limiter::SleepingRateLimiter;
use sc_client_api::Backend;
use sp_consensus::SelectChain;
use sp_keystore::CryptoStore;

use crate::{
    aleph_primitives::{Block, Header},
    crypto::AuthorityPen,
    finalization::AlephFinalizer,
    network::{
        session::{ConnectionManager, ConnectionManagerConfig},
        tcp::{new_tcp_network, KEY_TYPE},
        GossipService, SubstrateNetwork,
    },
    party::{
        impls::ChainStateImpl, manager::NodeSessionManagerImpl, ConsensusParty,
        ConsensusPartyParams,
    },
    session::SessionBoundaryInfo,
    session_map::{AuthorityProviderImpl, FinalityNotifierImpl, SessionMapUpdater},
    sync::{
        ChainStatus, DatabaseIO as SyncDatabaseIO, Justification, JustificationTranslator,
        Service as SyncService, SubstrateChainStatusNotifier, SubstrateFinalizationInfo,
        SubstrateJustification, SubstrateSyncBlock, VerifierCache,
    },
    AlephConfig,
};

// How many sessions we remember.
const VERIFIER_CACHE_SIZE: usize = 2;

pub async fn new_pen(mnemonic: &str, keystore: Arc<dyn CryptoStore>) -> AuthorityPen {
    let validator_peer_id = keystore
        .ed25519_generate_new(KEY_TYPE, Some(mnemonic))
        .await
        .expect("generating a key should work");
    AuthorityPen::new_with_key_type(validator_peer_id.into(), keystore, KEY_TYPE)
        .await
        .expect("we just generated this key so everything should work")
}

pub async fn run_validator_node<C, CS, BE, SC>(aleph_config: AlephConfig<C, SC, CS>)
where
    C: crate::ClientForAleph<Block, BE> + Send + Sync + 'static,
    C::Api: crate::aleph_primitives::AlephSessionApi<Block>,
    BE: Backend<Block> + 'static,
    CS: ChainStatus<SubstrateSyncBlock, SubstrateJustification<Header>>
        + JustificationTranslator<Header>,
    SC: SelectChain<Block> + 'static,
{
    let AlephConfig {
        network,
        sync_network,
        client,
        chain_status,
        import_queue_handle,
        select_chain,
        spawn_handle,
        keystore,
        metrics,
        unit_creation_delay,
        session_period,
        millisecs_per_block,
        justification_rx,
        backup_saving_path,
        external_addresses,
        validator_port,
        protocol_naming,
<<<<<<< HEAD
        rate_limiter_config,
        ..
=======
>>>>>>> 06a6c951
    } = aleph_config;

    // We generate the phrase manually to only save the key in RAM, we don't want to have these
    // relatively low-importance keys getting spammed around the absolutely crucial Aleph keys.
    // The interface of `ed25519_generate_new` only allows to save in RAM by providing a mnemonic.
    let network_authority_pen = new_pen(
        Mnemonic::new(MnemonicType::Words12, Language::English).phrase(),
        keystore.clone(),
    )
    .await;

    debug!(target: "aleph-party", "Initializing rate-limiter for the validator-network with {} byte(s) per second.", rate_limiter_config.alephbft_bit_rate_per_connection);

    let (dialer, listener, network_identity) = new_tcp_network(
        ("0.0.0.0", validator_port),
        external_addresses,
        &network_authority_pen,
    )
    .await
    .expect("we should have working networking");

    let alephbft_rate_limiter =
        SleepingRateLimiter::new(rate_limiter_config.alephbft_bit_rate_per_connection);
    let dialer = RateLimitingDialer::new(dialer, alephbft_rate_limiter.clone());
    let listener = RateLimitingListener::new(listener, alephbft_rate_limiter);

    let (validator_network_service, validator_network) = Service::new(
        dialer,
        listener,
        network_authority_pen,
        spawn_handle.clone(),
    );
    let (_validator_network_exit, exit) = oneshot::channel();
    spawn_handle.spawn("aleph/validator_network", async move {
        debug!(target: "aleph-party", "Validator network has started.");
        validator_network_service.run(exit).await
    });

    let (gossip_network_service, authentication_network, block_sync_network) = GossipService::new(
        SubstrateNetwork::new(network.clone(), sync_network.clone(), protocol_naming),
        spawn_handle.clone(),
    );
    let gossip_network_task = async move { gossip_network_service.run().await };

    let block_requester = sync_network.clone();

    let map_updater = SessionMapUpdater::new(
        AuthorityProviderImpl::new(client.clone()),
        FinalityNotifierImpl::new(client.clone()),
        session_period,
    );
    let session_authorities = map_updater.readonly_session_map();
    spawn_handle.spawn("aleph/updater", async move {
        debug!(target: "aleph-party", "SessionMapUpdater has started.");
        map_updater.run().await
    });

    let chain_events = SubstrateChainStatusNotifier::new(
        client.finality_notification_stream(),
        client.import_notification_stream(),
    );

    let session_info = SessionBoundaryInfo::new(session_period);
    let genesis_header = match chain_status.finalized_at(0) {
        Ok(Some(justification)) => justification.header().clone(),
        _ => panic!("the genesis block should be finalized"),
    };
    let verifier = VerifierCache::new(
        session_info.clone(),
        SubstrateFinalizationInfo::new(client.clone()),
        AuthorityProviderImpl::new(client.clone()),
        VERIFIER_CACHE_SIZE,
        genesis_header,
    );
    let finalizer = AlephFinalizer::new(client.clone(), metrics.clone());
    let database_io = SyncDatabaseIO::new(chain_status.clone(), finalizer, import_queue_handle);
    let (sync_service, justifications_for_sync, _) = match SyncService::new(
        block_sync_network,
        chain_events,
        verifier,
        database_io,
        session_info.clone(),
        justification_rx,
    ) {
        Ok(x) => x,
        Err(e) => panic!("Failed to initialize Sync service: {}", e),
    };
    let sync_task = async move { sync_service.run().await };

    let (connection_manager_service, connection_manager) = ConnectionManager::new(
        network_identity,
        validator_network,
        authentication_network,
        ConnectionManagerConfig::with_session_period(&session_period, &millisecs_per_block),
    );

    let connection_manager_task = async move {
        if let Err(e) = connection_manager_service.run().await {
            panic!("Failed to run connection manager: {}", e);
        }
    };

    spawn_handle.spawn("aleph/sync", sync_task);
    debug!(target: "aleph-party", "Sync has started.");

    spawn_handle.spawn("aleph/connection_manager", connection_manager_task);
    spawn_handle.spawn("aleph/gossip_network", gossip_network_task);
    debug!(target: "aleph-party", "Gossip network has started.");

    let party = ConsensusParty::new(ConsensusPartyParams {
        session_authorities,
        sync_state: block_requester.clone(),
        backup_saving_path,
        chain_state: ChainStateImpl {
            client: client.clone(),
            _phantom: PhantomData,
        },
        session_manager: NodeSessionManagerImpl::new(
            client,
            select_chain,
            session_period,
            unit_creation_delay,
            justifications_for_sync,
            chain_status.clone(),
            block_requester,
            metrics,
            spawn_handle,
            connection_manager,
            keystore,
        ),
        session_info,
    });

    debug!(target: "aleph-party", "Consensus party has started.");
    party.run().await;
    error!(target: "aleph-party", "Consensus party has finished unexpectedly.");
}<|MERGE_RESOLUTION|>--- conflicted
+++ resolved
@@ -72,11 +72,7 @@
         external_addresses,
         validator_port,
         protocol_naming,
-<<<<<<< HEAD
         rate_limiter_config,
-        ..
-=======
->>>>>>> 06a6c951
     } = aleph_config;
 
     // We generate the phrase manually to only save the key in RAM, we don't want to have these
