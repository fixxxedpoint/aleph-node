--- conflicted
+++ resolved
@@ -278,7 +278,6 @@
     }
 }
 
-<<<<<<< HEAD
 #[derive(Clone)]
 pub struct RateLimiterConfig {
     /// Maximum bitrate per node (bytes per second) of the alephbft validator network.
@@ -293,19 +292,9 @@
     }
 }
 
-pub struct AlephConfig<B, H, C, SC, CS>
-where
-    B: Block,
-    B::Header: Header<Number = BlockNumber>,
-    H: ExHashT,
-{
-    pub network: Arc<NetworkService<B, H>>,
-    pub sync_network: Arc<SyncingService<B>>,
-=======
 pub struct AlephConfig<C, SC, CS> {
     pub network: Arc<NetworkService<AlephBlock, AlephHash>>,
     pub sync_network: Arc<SyncingService<AlephBlock>>,
->>>>>>> 816d793c
     pub client: Arc<C>,
     pub chain_status: CS,
     pub select_chain: SC,
