#[cfg(feature = "try-runtime")]
use frame_support::ensure;
use frame_support::{
    log, storage_alias,
    traits::{Get, OnRuntimeUpgrade, PalletInfoAccess, StorageVersion},
    weights::Weight,
};
<<<<<<< HEAD
use primitives::{CommitteeSeats, EraValidators};

#[cfg(feature = "try-runtime")]
use crate::migrations::ensure_storage_version;
use crate::{
    migrations::{StorageMigration, Validators},
    Config,
};
=======
#[cfg(feature = "try-runtime")]
use pallets_support::ensure_storage_version;
use pallets_support::StorageMigration;
use primitives::CommitteeSeats;

use crate::{migrations::Validators, Config, EraValidators};
>>>>>>> 0331c0c4

// V2 storages
#[storage_alias]
type CurrentEraValidators<T> =
    StorageValue<Elections, EraValidators<<T as frame_system::Config>::AccountId>>;
#[storage_alias]
type NextEraReservedValidators<T> = StorageValue<Elections, Validators<T>>;

// V3 storages
#[storage_alias]
type CommitteeSize = StorageValue<Elections, CommitteeSeats>;
#[storage_alias]
type NextEraCommitteeSize = StorageValue<Elections, CommitteeSeats>;

/// Migration changes type for `CommitteeSize` and `NextEraCommitteeSize` from `u32` to
/// `CommitteeSeats`.
pub struct Migration<T, P>(sp_std::marker::PhantomData<(T, P)>);

impl<T: Config, P: PalletInfoAccess> StorageMigration for Migration<T, P> {
    #[cfg(feature = "try-runtime")]
    const MIGRATION_STORAGE_PREFIX: &'static [u8] = b"PALLET_ELECTIONS::V2_TO_V3_MIGRATION";
}

impl<T: Config, P: PalletInfoAccess> OnRuntimeUpgrade for Migration<T, P> {
    fn on_runtime_upgrade() -> Weight {
        log::info!(target: "pallet_elections", "Running migration from STORAGE_VERSION 2 to 3 for pallet elections");

        let mut reads = 2;
        let mut writes = 1;

        if let Some(EraValidators { reserved, .. }) = CurrentEraValidators::<T>::get() {
            let reserved_len = reserved.len();
            reads += 1;
            match CommitteeSize::translate::<u32, _>(|old: Option<u32>| {
                Some(match old {
                    Some(cs) => CommitteeSeats {
                        reserved_seats: reserved_len as u32,
                        non_reserved_seats: cs.saturating_sub(reserved_len as u32),
                    },
                    None => CommitteeSeats {
                        reserved_seats: reserved_len as u32,
                        non_reserved_seats: 0,
                    },
                })
            }) {
                Ok(_) => {
                    writes += 1;
                    log::info!(target: "pallet_elections", "Successfully migrated storage for CommitteeSize");
                }
                Err(why) => {
                    log::error!(target: "pallet_elections", "Something went wrong during the migration of CommitteeSize storage {:?}", why);
                }
            }
        }

        if let Some(reserved) = NextEraReservedValidators::<T>::get() {
            let n_era_reserved_len = reserved.len();
            reads += 1;
            match NextEraCommitteeSize::translate::<u32, _>(|old| {
                Some(match old {
                    Some(cs) => CommitteeSeats {
                        reserved_seats: n_era_reserved_len as u32,
                        non_reserved_seats: cs.saturating_sub(n_era_reserved_len as u32),
                    },
                    None => CommitteeSeats {
                        reserved_seats: n_era_reserved_len as u32,
                        non_reserved_seats: 0,
                    },
                })
            }) {
                Ok(_) => {
                    writes += 1;
                    log::info!(target: "pallet_elections", "Successfully migrated storage for NextEraCommitteeSize");
                }
                Err(why) => {
                    log::error!(target: "pallet_elections", "Something went wrong during the migration of NextEraCommitteeSize storage {:?}", why);
                }
            }
        }

        StorageVersion::new(3).put::<P>();

        T::DbWeight::get().reads(reads) + T::DbWeight::get().writes(writes)
    }

    #[cfg(feature = "try-runtime")]
    fn pre_upgrade() -> Result<(), &'static str> {
        #[storage_alias]
        type CommitteeSize = StorageValue<Elections, u32>;
        #[storage_alias]
        type NextEraCommitteeSize = StorageValue<Elections, u32>;

        ensure_storage_version::<P>(2)?;

        let committee_size = CommitteeSize::get();
        Self::store_temp("committee_size", committee_size);

        let next_era_committee_size = NextEraCommitteeSize::get();
        Self::store_temp("next_era_committee_size", next_era_committee_size);

        Ok(())
    }

    #[cfg(feature = "try-runtime")]
    fn post_upgrade() -> Result<(), &'static str> {
        ensure_storage_version::<P>(3)?;

        let new_committee_size = CommitteeSize::get().ok_or("No `CommitteeSize` in the storage")?;
        let new_next_era_committee_size =
            NextEraCommitteeSize::get().ok_or("No `NextEraCommitteeSize` in the storage")?;
        // The next two are exactly the same as before migration.
        let current_era_validators =
            CurrentEraValidators::<T>::get().ok_or("No `CurrentEraValidators` in the storage")?;
        let next_era_reserved_validators = NextEraReservedValidators::<T>::get()
            .ok_or("No `NextEraReservedValidators` in the storage")?;

        let old_committee_size =
            Self::read_temp::<Option<u32>>("committee_size").unwrap_or_default();
        let old_next_era_committee_size =
            Self::read_temp::<Option<u32>>("next_era_committee_size").unwrap_or_default();

        let currently_reserved = current_era_validators.reserved.len();
        ensure!(
            new_committee_size.reserved_seats == currently_reserved as u32,
            "Mismatch between `CurrentEraValidators` and `CommitteeSize`"
        );
        ensure!(
            new_committee_size.non_reserved_seats
                == old_committee_size.saturating_sub(currently_reserved as u32),
            "Mismatch between `CurrentEraValidators` and `CommitteeSize`"
        );

        let next_reserved = next_era_reserved_validators.len();
        ensure!(
            new_next_era_committee_size.reserved_seats == next_reserved as u32,
            "Mismatch between `NextEraReservedValidators` and `NextEraCommitteeSize`"
        );
        ensure!(
            new_next_era_committee_size.non_reserved_seats
                == old_next_era_committee_size.saturating_sub(next_reserved as u32),
            "Mismatch between `NextEraReservedValidators` and `NextEraCommitteeSize`"
        );

        Ok(())
    }
}<|MERGE_RESOLUTION|>--- conflicted
+++ resolved
@@ -5,23 +5,12 @@
     traits::{Get, OnRuntimeUpgrade, PalletInfoAccess, StorageVersion},
     weights::Weight,
 };
-<<<<<<< HEAD
-use primitives::{CommitteeSeats, EraValidators};
-
-#[cfg(feature = "try-runtime")]
-use crate::migrations::ensure_storage_version;
-use crate::{
-    migrations::{StorageMigration, Validators},
-    Config,
-};
-=======
 #[cfg(feature = "try-runtime")]
 use pallets_support::ensure_storage_version;
 use pallets_support::StorageMigration;
 use primitives::CommitteeSeats;
 
 use crate::{migrations::Validators, Config, EraValidators};
->>>>>>> 0331c0c4
 
 // V2 storages
 #[storage_alias]
