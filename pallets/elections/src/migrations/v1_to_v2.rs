#[cfg(feature = "try-runtime")]
use frame_support::ensure;
use frame_support::{
    log, storage_alias,
    traits::{Get, OnRuntimeUpgrade, PalletInfoAccess, StorageVersion},
    weights::Weight,
};
<<<<<<< HEAD
use primitives::EraValidators;

#[cfg(feature = "try-runtime")]
use crate::migrations::ensure_storage_version;
use crate::{
    migrations::{StorageMigration, Validators},
    Config,
};
=======
#[cfg(feature = "try-runtime")]
use pallets_support::ensure_storage_version;
use pallets_support::StorageMigration;

use crate::{migrations::Validators, Config, EraValidators};
>>>>>>> 0331c0c4

// V1 storages
#[storage_alias]
pub type MembersPerSession = StorageValue<Elections, u32>;
#[storage_alias]
type ReservedMembers<T> = StorageValue<Elections, Validators<T>>;
#[storage_alias]
type NonReservedMembers<T> = StorageValue<Elections, Validators<T>>;
#[storage_alias]
type ErasMembers<T> = StorageValue<Elections, (Validators<T>, Validators<T>)>;

// V2 storages
#[storage_alias]
type CommitteeSize = StorageValue<Elections, u32>;
#[storage_alias]
type NextEraReservedValidators<T> = StorageValue<Elections, Validators<T>>;
#[storage_alias]
type NextEraNonReservedValidators<T> = StorageValue<Elections, Validators<T>>;
#[storage_alias]
type CurrentEraValidators<T> =
    StorageValue<Elections, EraValidators<<T as frame_system::Config>::AccountId>>;

/// This migration refactor storages as follow:
///
/// - `MembersPerSession` -> `CommitteeSize`
/// - `ReservedMembers` -> `NextEraReservedMembers`
/// - `NonReservedMembers` -> `NextEraNonReservedMembers`
/// - `ErasMembers` `(reserved, non_reserved)` -> `CurrentEraValidators` `ErasValidators { reserved, non_reserved}`
pub struct Migration<T, P>(sp_std::marker::PhantomData<(T, P)>);

impl<T: Config, P: PalletInfoAccess> StorageMigration for Migration<T, P> {
    #[cfg(feature = "try-runtime")]
    const MIGRATION_STORAGE_PREFIX: &'static [u8] = b"PALLET_ELECTIONS::V1_TO_V2_MIGRATION";
}

impl<T: Config, P: PalletInfoAccess> OnRuntimeUpgrade for Migration<T, P> {
    fn on_runtime_upgrade() -> Weight {
        log::info!(target: "pallet_elections", "Running migration from STORAGE_VERSION 1 to 2 for pallet elections");

        let mut writes = 1;
        let reads = 4;

        if let Some(mps) = MembersPerSession::get() {
            CommitteeSize::put(mps);
            writes += 1;
        }
        if let Some(reserved) = ReservedMembers::<T>::get() {
            NextEraReservedValidators::<T>::put(reserved);
            writes += 1;
        }
        if let Some(non_reserved) = NonReservedMembers::<T>::get() {
            NextEraNonReservedValidators::<T>::put(non_reserved);
            writes += 1;
        }
        if let Some((reserved, non_reserved)) = ErasMembers::<T>::get() {
            CurrentEraValidators::<T>::put(EraValidators {
                reserved,
                non_reserved,
            });
            writes += 1;
        }

        MembersPerSession::kill();
        ReservedMembers::<T>::kill();
        NonReservedMembers::<T>::kill();
        ErasMembers::<T>::kill();

        StorageVersion::new(2).put::<P>();
        T::DbWeight::get().reads(reads) + T::DbWeight::get().writes(writes)
    }

    #[cfg(feature = "try-runtime")]
    fn pre_upgrade() -> Result<(), &'static str> {
        ensure_storage_version::<P>(1)?;

        let members_per_session =
            MembersPerSession::get().ok_or("No `MembersPerSession` in the storage")?;
        Self::store_temp("members_per_session", members_per_session);

        let reserved_members =
            ReservedMembers::<T>::get().ok_or("No `ReservedMembers` in the storage")?;
        Self::store_temp("reserved_members", reserved_members);

        let non_reserved_members =
            NonReservedMembers::<T>::get().ok_or("No `NonReservedMembers` in the storage")?;
        Self::store_temp("non_reserved_members", non_reserved_members);

        let eras_members = ErasMembers::<T>::get().ok_or("No `ErasMembers` in the storage")?;
        Self::store_temp("eras_members", eras_members);

        Ok(())
    }

    #[cfg(feature = "try-runtime")]
    fn post_upgrade() -> Result<(), &'static str> {
        ensure_storage_version::<P>(2)?;

        let committee_size = CommitteeSize::get().ok_or("No `CommitteeSize` in the storage")?;
        let next_era_reserved_validators = NextEraReservedValidators::<T>::get()
            .ok_or("No `NextEraReservedValidators` in the storage")?;
        let next_era_non_reserved_validators = NextEraNonReservedValidators::<T>::get()
            .ok_or("No `NextEraNonReservedValidators` in the storage")?;
        let current_era_validators =
            CurrentEraValidators::<T>::get().ok_or("No `CurrentEraValidators` in the storage")?;

        let members_per_session = Self::read_temp::<u32>("members_per_session");
        let reserved_members = Self::read_temp::<Validators<T>>("reserved_members");
        let non_reserved_members = Self::read_temp::<Validators<T>>("non_reserved_members");
        let eras_members = Self::read_temp::<(Validators<T>, Validators<T>)>("eras_members");

        ensure!(
            committee_size == members_per_session,
            "Mismatch between `CommitteeSize` and `MembersPerSession`"
        );
        ensure!(
            next_era_reserved_validators == reserved_members,
            "Mismatch between `NextEraReservedValidators` and `ReservedMembers`"
        );
        ensure!(
            next_era_non_reserved_validators == non_reserved_members,
            "Mismatch between `NextEraNonReservedValidators` and `NonReservedMembers`"
        );
        ensure!(
            current_era_validators.reserved == eras_members.0,
            "Mismatch between `CurrentEraValidators` and `ErasMembers`"
        );
        ensure!(
            current_era_validators.non_reserved == eras_members.1,
            "Mismatch between `CurrentEraValidators` and `ErasMembers`"
        );

        Ok(())
    }
}<|MERGE_RESOLUTION|>--- conflicted
+++ resolved
@@ -5,22 +5,11 @@
     traits::{Get, OnRuntimeUpgrade, PalletInfoAccess, StorageVersion},
     weights::Weight,
 };
-<<<<<<< HEAD
-use primitives::EraValidators;
-
-#[cfg(feature = "try-runtime")]
-use crate::migrations::ensure_storage_version;
-use crate::{
-    migrations::{StorageMigration, Validators},
-    Config,
-};
-=======
 #[cfg(feature = "try-runtime")]
 use pallets_support::ensure_storage_version;
 use pallets_support::StorageMigration;
 
 use crate::{migrations::Validators, Config, EraValidators};
->>>>>>> 0331c0c4
 
 // V1 storages
 #[storage_alias]
