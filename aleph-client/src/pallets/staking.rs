use primitives::{Balance, EraIndex};
use subxt::{
    ext::{
        sp_core::storage::StorageKey,
        sp_runtime::{MultiAddress, Perbill as SPerbill},
    },
    storage::address::{StorageHasher, StorageMapKey},
};

use crate::{
    api,
    pallet_staking::{
        pallet::pallet::{
            Call::{bond, force_new_era, nominate, set_staking_configs},
            ConfigOp,
            ConfigOp::{Noop, Set},
        },
        EraRewardPoints, Exposure, RewardDestination, StakingLedger, ValidatorPrefs,
    },
    pallet_sudo::pallet::Call::sudo_as,
    pallets::utility::UtilityApi,
    sp_arithmetic::per_things::Perbill,
    AccountId, BlockHash,
    Call::{Staking, Sudo},
    ConnectionExt, RootConnection, SignedConnection, SudoCall, TxStatus,
};

#[async_trait::async_trait]
pub trait StakingApi {
    async fn get_active_era(&self, at: Option<BlockHash>) -> EraIndex;
    async fn get_current_era(&self, at: Option<BlockHash>) -> EraIndex;
    async fn get_bonded(&self, stash: AccountId, at: Option<BlockHash>) -> Option<AccountId>;
    async fn get_ledger(&self, controller: AccountId, at: Option<BlockHash>) -> StakingLedger;
    async fn get_payout_for_era(&self, era: EraIndex, at: Option<BlockHash>) -> u128;
    async fn get_exposure(
        &self,
        era: EraIndex,
        account_id: &AccountId,
        at: Option<BlockHash>,
    ) -> Exposure<AccountId, u128>;
    async fn get_era_reward_points(
        &self,
        era: EraIndex,
        at: Option<BlockHash>,
    ) -> Option<EraRewardPoints<AccountId>>;
    async fn get_minimum_validator_count(&self, at: Option<BlockHash>) -> u32;
    async fn get_session_per_era(&self) -> anyhow::Result<u32>;
}

#[async_trait::async_trait]
pub trait StakingUserApi {
    async fn bond(
        &self,
        initial_stake: Balance,
        controller_id: AccountId,
        status: TxStatus,
    ) -> anyhow::Result<BlockHash>;
    async fn validate(
        &self,
        validator_commission_percentage: u8,
        status: TxStatus,
    ) -> anyhow::Result<BlockHash>;
    async fn payout_stakers(
        &self,
        stash_account: AccountId,
        era: EraIndex,
        status: TxStatus,
    ) -> anyhow::Result<BlockHash>;
    async fn nominate(
        &self,
        nominee_account_id: AccountId,
        status: TxStatus,
    ) -> anyhow::Result<BlockHash>;
    async fn chill(&self, status: TxStatus) -> anyhow::Result<BlockHash>;
    async fn bond_extra_stake(
        &self,
        extra_stake: Balance,
        status: TxStatus,
    ) -> anyhow::Result<BlockHash>;
}

#[async_trait::async_trait]
pub trait StakingApiExt {
    async fn batch_bond(
        &self,
        accounts: &[(AccountId, AccountId)],
        stake: Balance,
        status: TxStatus,
    ) -> anyhow::Result<BlockHash>;
    async fn batch_nominate(
        &self,
        nominator_nominee_pairs: &[(AccountId, AccountId)],
        status: TxStatus,
    ) -> anyhow::Result<BlockHash>;
}

#[async_trait::async_trait]
pub trait StakingSudoApi {
    async fn force_new_era(&self, status: TxStatus) -> anyhow::Result<BlockHash>;
    async fn set_staking_config(
        &self,
        minimal_nominator_bond: Option<u128>,
        minimal_validator_bond: Option<u128>,
        max_nominators_count: Option<u32>,
        max_validators_count: Option<u32>,
        status: TxStatus,
    ) -> anyhow::Result<BlockHash>;
}

#[async_trait::async_trait]
pub trait StakingRawApi {
    async fn get_stakers_storage_keys(
        &self,
        era: EraIndex,
        at: Option<BlockHash>,
    ) -> anyhow::Result<Vec<StorageKey>>;
    async fn get_stakers_storage_keys_from_accounts(
        &self,
        era: EraIndex,
        accounts: &[AccountId],
        at: Option<BlockHash>,
    ) -> Vec<StorageKey>;
}

#[async_trait::async_trait]
impl<C: ConnectionExt> StakingApi for C {
    async fn get_active_era(&self, at: Option<BlockHash>) -> EraIndex {
        let addrs = api::storage().staking().active_era();

        self.get_storage_entry(&addrs, at).await.index
    }

    async fn get_current_era(&self, at: Option<BlockHash>) -> EraIndex {
        let addrs = api::storage().staking().current_era();

        self.get_storage_entry(&addrs, at).await
    }

    async fn get_bonded(&self, stash: AccountId, at: Option<BlockHash>) -> Option<AccountId> {
        let addrs = api::storage().staking().bonded(stash);

        self.get_storage_entry_maybe(&addrs, at).await
    }

    async fn get_ledger(&self, controller: AccountId, at: Option<BlockHash>) -> StakingLedger {
        let addrs = api::storage().staking().ledger(controller);

        self.get_storage_entry(&addrs, at).await
    }

    async fn get_payout_for_era(&self, era: EraIndex, at: Option<BlockHash>) -> u128 {
        let addrs = api::storage().staking().eras_validator_reward(era);

        self.get_storage_entry(&addrs, at).await
    }

    async fn get_exposure(
        &self,
        era: EraIndex,
        account_id: &AccountId,
        at: Option<BlockHash>,
    ) -> Exposure<AccountId, u128> {
        let addrs = api::storage().staking().eras_stakers(era, account_id);

        self.get_storage_entry(&addrs, at).await
    }

    async fn get_era_reward_points(
        &self,
        era: EraIndex,
        at: Option<BlockHash>,
    ) -> Option<EraRewardPoints<AccountId>> {
        let addrs = api::storage().staking().eras_reward_points(era);

        self.get_storage_entry_maybe(&addrs, at).await
    }

    async fn get_minimum_validator_count(&self, at: Option<BlockHash>) -> u32 {
        let addrs = api::storage().staking().minimum_validator_count();

        self.get_storage_entry(&addrs, at).await
    }

    async fn get_session_per_era(&self) -> anyhow::Result<u32> {
        let addrs = api::constants().staking().sessions_per_era();

<<<<<<< HEAD
        self.as_connection().constants().at(&addrs).unwrap()
=======
        self.client.constants().at(&addrs).map_err(|e| e.into())
>>>>>>> 88be7524
    }
}

#[async_trait::async_trait]
impl StakingUserApi for SignedConnection {
    async fn bond(
        &self,
        initial_stake: Balance,
        controller_id: AccountId,
        status: TxStatus,
    ) -> anyhow::Result<BlockHash> {
        let tx = api::tx().staking().bond(
            MultiAddress::<AccountId, ()>::Id(controller_id),
            initial_stake,
            RewardDestination::Staked,
        );

        self.send_tx(tx, status).await
    }

    async fn validate(
        &self,
        validator_commission_percentage: u8,
        status: TxStatus,
    ) -> anyhow::Result<BlockHash> {
        let tx = api::tx().staking().validate(ValidatorPrefs {
            commission: Perbill(
                SPerbill::from_percent(validator_commission_percentage as u32).deconstruct(),
            ),
            blocked: false,
        });

        self.send_tx(tx, status).await
    }

    async fn payout_stakers(
        &self,
        stash_account: AccountId,
        era: EraIndex,
        status: TxStatus,
    ) -> anyhow::Result<BlockHash> {
        let tx = api::tx().staking().payout_stakers(stash_account, era);

        self.send_tx(tx, status).await
    }

    async fn nominate(
        &self,
        nominee_account_id: AccountId,
        status: TxStatus,
    ) -> anyhow::Result<BlockHash> {
        let tx = api::tx()
            .staking()
            .nominate(vec![MultiAddress::Id(nominee_account_id)]);

        self.send_tx(tx, status).await
    }

    async fn chill(&self, status: TxStatus) -> anyhow::Result<BlockHash> {
        let tx = api::tx().staking().chill();

        self.send_tx(tx, status).await
    }

    async fn bond_extra_stake(
        &self,
        extra_stake: Balance,
        status: TxStatus,
    ) -> anyhow::Result<BlockHash> {
        let tx = api::tx().staking().bond_extra(extra_stake);

        self.send_tx(tx, status).await
    }
}

#[async_trait::async_trait]
impl StakingSudoApi for RootConnection {
    async fn force_new_era(&self, status: TxStatus) -> anyhow::Result<BlockHash> {
        let call = Staking(force_new_era);

        self.sudo_unchecked(call, status).await
    }

    async fn set_staking_config(
        &self,
        min_nominator_bond: Option<u128>,
        min_validator_bond: Option<u128>,
        max_nominator_count: Option<u32>,
        max_validator_count: Option<u32>,
        status: TxStatus,
    ) -> anyhow::Result<BlockHash> {
        fn convert<T>(arg: Option<T>) -> ConfigOp<T> {
            match arg {
                Some(v) => Set(v),
                None => Noop,
            }
        }
        let call = Staking(set_staking_configs {
            min_nominator_bond: convert(min_nominator_bond),
            min_validator_bond: convert(min_validator_bond),
            max_nominator_count: convert(max_nominator_count),
            max_validator_count: convert(max_validator_count),
            chill_threshold: ConfigOp::Noop,
            min_commission: ConfigOp::Noop,
        });
        self.sudo_unchecked(call, status).await
    }
}

#[async_trait::async_trait]
impl<C: ConnectionExt> StakingRawApi for C {
    async fn get_stakers_storage_keys(
        &self,
        era: EraIndex,
        at: Option<BlockHash>,
    ) -> anyhow::Result<Vec<StorageKey>> {
        let key_addrs = api::storage().staking().eras_stakers_root();
        let mut key = key_addrs.to_root_bytes();
        StorageMapKey::new(era, StorageHasher::Twox64Concat).to_bytes(&mut key);
        self.as_connection()
            .storage()
            .fetch_keys(&key, 10, None, at)
            .await
            .map_err(|e| e.into())
    }

    async fn get_stakers_storage_keys_from_accounts(
        &self,
        era: EraIndex,
        accounts: &[AccountId],
        _: Option<BlockHash>,
    ) -> Vec<StorageKey> {
        let key_addrs = api::storage().staking().eras_stakers_root();
        let mut key = key_addrs.to_root_bytes();
        StorageMapKey::new(era, StorageHasher::Twox64Concat).to_bytes(&mut key);
        accounts
            .iter()
            .map(|account| {
                let mut key = key.clone();
                StorageMapKey::new(account, StorageHasher::Twox64Concat).to_bytes(&mut key);

                StorageKey(key)
            })
            .collect()
    }
}

#[async_trait::async_trait]
impl StakingApiExt for RootConnection {
    async fn batch_bond(
        &self,
        accounts: &[(AccountId, AccountId)],
        stake: Balance,
        status: TxStatus,
    ) -> anyhow::Result<BlockHash> {
        let calls = accounts
            .iter()
            .map(|(s, c)| {
                let b = Staking(bond {
                    controller: MultiAddress::Id(c.clone()),
                    value: stake,
                    payee: RewardDestination::Staked,
                });

                Sudo(sudo_as {
                    who: MultiAddress::Id(s.clone()),
                    call: Box::new(b),
                })
            })
            .collect();

        self.as_signed().batch_call(calls, status).await
    }

    async fn batch_nominate(
        &self,
        nominator_nominee_pairs: &[(AccountId, AccountId)],
        status: TxStatus,
    ) -> anyhow::Result<BlockHash> {
        let calls = nominator_nominee_pairs
            .iter()
            .map(|(nominator, nominee)| {
                let call = Staking(nominate {
                    targets: vec![MultiAddress::Id(nominee.clone())],
                });
                Sudo(sudo_as {
                    who: MultiAddress::Id(nominator.clone()),
                    call: Box::new(call),
                })
            })
            .collect();

        self.as_signed().batch_call(calls, status).await
    }
}<|MERGE_RESOLUTION|>--- conflicted
+++ resolved
@@ -183,12 +183,10 @@
 
     async fn get_session_per_era(&self) -> anyhow::Result<u32> {
         let addrs = api::constants().staking().sessions_per_era();
-
-<<<<<<< HEAD
-        self.as_connection().constants().at(&addrs).unwrap()
-=======
-        self.client.constants().at(&addrs).map_err(|e| e.into())
->>>>>>> 88be7524
+        self.as_connection()
+            .constants()
+            .at(&addrs)
+            .map_err(|e| e.into())
     }
 }
 
