--- conflicted
+++ resolved
@@ -16,6 +16,10 @@
     async fn get_best_block(&self) -> anyhow::Result<Option<BlockNumber>>;
     async fn get_finalized_block_hash(&self) -> anyhow::Result<BlockHash>;
     async fn get_block_number(&self, block: BlockHash) -> anyhow::Result<Option<BlockNumber>>;
+    async fn get_block_number_opt(
+        &self,
+        block: Option<BlockHash>,
+    ) -> anyhow::Result<Option<BlockNumber>>;
 }
 
 #[async_trait::async_trait]
@@ -23,33 +27,13 @@
     async fn get_active_era_for_session(&self, session: SessionIndex) -> anyhow::Result<EraIndex>;
 }
 
-impl Connection {
-    async fn get_block_number_inner(
-        &self,
-        block: Option<BlockHash>,
-    ) -> anyhow::Result<Option<BlockNumber>> {
-        self.client
-            .rpc()
-            .header(block)
-            .await
-            .map(|maybe_header| maybe_header.map(|header| header.number))
-            .map_err(|e| e.into())
-    }
-}
-
 #[async_trait::async_trait]
-<<<<<<< HEAD
 impl<C: ConnectionExt> BlocksApi for C {
-    async fn first_block_of_session(&self, session: SessionIndex) -> Option<BlockHash> {
-        let period = self.get_session_period().await;
-=======
-impl BlocksApi for Connection {
     async fn first_block_of_session(
         &self,
         session: SessionIndex,
     ) -> anyhow::Result<Option<BlockHash>> {
         let period = self.get_session_period().await?;
->>>>>>> 88be7524
         let block_num = period * session;
 
         self.get_block_hash(block_num).await
@@ -64,53 +48,39 @@
             .map_err(|e| e.into())
     }
 
-<<<<<<< HEAD
-    async fn get_best_block(&self) -> BlockNumber {
-        self.as_connection()
-            .rpc()
-            .header(None)
-            .await
-            .unwrap()
-            .unwrap()
-            .number
-    }
-
-    async fn get_finalized_block_hash(&self) -> BlockHash {
-        self.as_connection().rpc().finalized_head().await.unwrap()
-    }
-
-    async fn get_block_number(&self, block: BlockHash) -> Option<BlockNumber> {
-        self.as_connection()
-=======
     async fn get_best_block(&self) -> anyhow::Result<Option<BlockNumber>> {
-        self.get_block_number_inner(None).await
+        self.get_block_number_opt(None).await
     }
 
     async fn get_finalized_block_hash(&self) -> anyhow::Result<BlockHash> {
-        self.client
->>>>>>> 88be7524
+        self.as_connection()
             .rpc()
             .finalized_head()
             .await
             .map_err(|e| e.into())
     }
 
+    async fn get_block_number_opt(
+        &self,
+        block: Option<BlockHash>,
+    ) -> anyhow::Result<Option<BlockNumber>> {
+        self.as_connection()
+            .rpc()
+            .header(block)
+            .await
+            .map(|maybe_header| maybe_header.map(|header| header.number))
+            .map_err(|e| e.into())
+    }
+
     async fn get_block_number(&self, block: BlockHash) -> anyhow::Result<Option<BlockNumber>> {
-        self.get_block_number_inner(Some(block)).await
+        self.get_block_number_opt(Some(block)).await
     }
 }
 
 #[async_trait::async_trait]
-<<<<<<< HEAD
 impl<C: ConnectionExt> SessionEraApi for C {
-    async fn get_active_era_for_session(&self, session: SessionIndex) -> EraIndex {
-        let block = self.first_block_of_session(session).await;
-        self.get_active_era(block).await
-=======
-impl SessionEraApi for Connection {
     async fn get_active_era_for_session(&self, session: SessionIndex) -> anyhow::Result<EraIndex> {
         let block = self.first_block_of_session(session).await?;
         Ok(self.get_active_era(block).await)
->>>>>>> 88be7524
     }
 }