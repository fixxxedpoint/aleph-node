use futures::StreamExt;
use log::info;
use primitives::{EraIndex, SessionIndex};
use subxt::events::StaticEvent;

use crate::{
    aleph_zero,
    api::session::events::NewSession,
    connections::AsConnection,
    pallets::{session::SessionApi, staking::StakingApi},
};

pub enum BlockStatus {
    Best,
    Finalized,
}

#[async_trait::async_trait]
pub trait AlephWaiting {
    async fn wait_for_block<P: Fn(u32) -> bool + Send>(&self, predicate: P, status: BlockStatus);
    async fn wait_for_event<T: StaticEvent, P: Fn(&T) -> bool + Send>(
        &self,
        predicate: P,
        status: BlockStatus,
    ) -> T;
    async fn wait_for_era(&self, era: EraIndex, status: BlockStatus);
    async fn wait_for_session(&self, session: SessionIndex, status: BlockStatus);
}

#[async_trait::async_trait]
pub trait WaitingExt {
    async fn wait_for_n_sessions(&self, n: SessionIndex, status: BlockStatus);
    async fn wait_for_n_eras(&self, n: EraIndex, status: BlockStatus);
}

#[async_trait::async_trait]
<<<<<<< HEAD
impl<C: AsRef<Connection> + Sync> AlephWaiting for C {
    async fn wait_for_block<P: Fn(u32) -> bool + Send>(&self, predicate: P, status: BlockStatus) {
        let mut block_sub = match status {
            BlockStatus::Best => self
                .as_ref()
                .client
=======
impl<C: AsConnection + Sync> AlephWaiting for C {
    async fn wait_for_block<P: Fn(u32) -> bool + Send>(&self, predicate: P, status: BlockStatus) {
        let mut block_sub = match status {
            BlockStatus::Best => self
                .as_connection()
                .as_client()
>>>>>>> 917b76ef
                .blocks()
                .subscribe_best()
                .await
                .expect("Failed to subscribe to the best block stream!"),
            BlockStatus::Finalized => self
<<<<<<< HEAD
                .as_ref()
                .client
=======
                .as_connection()
                .as_client()
>>>>>>> 917b76ef
                .blocks()
                .subscribe_finalized()
                .await
                .expect("Failed to subscribe to the finalized block stream!"),
        };

        while let Some(Ok(block)) = block_sub.next().await {
            if predicate(block.number()) {
                return;
            }
        }
    }

    async fn wait_for_event<T: StaticEvent, P: Fn(&T) -> bool + Send>(
        &self,
        predicate: P,
        status: BlockStatus,
    ) -> T {
        let mut block_sub = match status {
            BlockStatus::Best => self
<<<<<<< HEAD
                .as_ref()
                .client
=======
                .as_connection()
                .as_client()
>>>>>>> 917b76ef
                .blocks()
                .subscribe_best()
                .await
                .expect("Failed to subscribe to the best block stream!"),
            BlockStatus::Finalized => self
<<<<<<< HEAD
                .as_ref()
                .client
=======
                .as_connection()
                .as_client()
>>>>>>> 917b76ef
                .blocks()
                .subscribe_finalized()
                .await
                .expect("Failed to subscribe to the finalized block stream!"),
        };

        info!(target: "aleph-client", "waiting for event {}.{}", T::PALLET, T::EVENT);

        while let Some(Ok(block)) = block_sub.next().await {
            let events = match block.events().await {
                Ok(events) => events,
                _ => continue,
            };

            for event in events.iter() {
                let event = event.expect("Failed to obtain event from the block!");
                if let Ok(Some(ev)) = event.as_event::<T>() {
                    if predicate(&ev) {
                        return ev;
                    }
                }
            }
        }

        panic!("No more blocks");
    }

    async fn wait_for_era(&self, era: EraIndex, status: BlockStatus) {
        let addrs = aleph_zero::api::constants().staking().sessions_per_era();
        let sessions_per_era = self
<<<<<<< HEAD
            .as_ref()
            .client
=======
            .as_connection()
            .as_client()
>>>>>>> 917b76ef
            .constants()
            .at(&addrs)
            .expect("Failed to obtain sessions_per_era const!");
        let first_session_in_era = era * sessions_per_era;

        self.wait_for_session(first_session_in_era, status).await;
    }

    async fn wait_for_session(&self, session: SessionIndex, status: BlockStatus) {
        self.wait_for_event(|event: &NewSession| {
            info!(target: "aleph-client", "waiting for session {:?}, current session {:?}", session, event.session_index);
            event.session_index >= session
        }, status)
            .await;
    }
}

#[async_trait::async_trait]
impl<C: AsConnection + Sync> WaitingExt for C {
    async fn wait_for_n_sessions(&self, n: SessionIndex, status: BlockStatus) {
        let current_session = self.get_session(None).await;

        self.wait_for_session(current_session + n, status).await;
    }

    async fn wait_for_n_eras(&self, n: EraIndex, status: BlockStatus) {
        let current_era = self.get_current_era(None).await;

        self.wait_for_era(current_era + n, status).await;
    }
}<|MERGE_RESOLUTION|>--- conflicted
+++ resolved
@@ -34,33 +34,19 @@
 }
 
 #[async_trait::async_trait]
-<<<<<<< HEAD
-impl<C: AsRef<Connection> + Sync> AlephWaiting for C {
-    async fn wait_for_block<P: Fn(u32) -> bool + Send>(&self, predicate: P, status: BlockStatus) {
-        let mut block_sub = match status {
-            BlockStatus::Best => self
-                .as_ref()
-                .client
-=======
 impl<C: AsConnection + Sync> AlephWaiting for C {
     async fn wait_for_block<P: Fn(u32) -> bool + Send>(&self, predicate: P, status: BlockStatus) {
         let mut block_sub = match status {
             BlockStatus::Best => self
                 .as_connection()
                 .as_client()
->>>>>>> 917b76ef
                 .blocks()
                 .subscribe_best()
                 .await
                 .expect("Failed to subscribe to the best block stream!"),
             BlockStatus::Finalized => self
-<<<<<<< HEAD
-                .as_ref()
-                .client
-=======
                 .as_connection()
                 .as_client()
->>>>>>> 917b76ef
                 .blocks()
                 .subscribe_finalized()
                 .await
@@ -81,25 +67,15 @@
     ) -> T {
         let mut block_sub = match status {
             BlockStatus::Best => self
-<<<<<<< HEAD
-                .as_ref()
-                .client
-=======
                 .as_connection()
                 .as_client()
->>>>>>> 917b76ef
                 .blocks()
                 .subscribe_best()
                 .await
                 .expect("Failed to subscribe to the best block stream!"),
             BlockStatus::Finalized => self
-<<<<<<< HEAD
-                .as_ref()
-                .client
-=======
                 .as_connection()
                 .as_client()
->>>>>>> 917b76ef
                 .blocks()
                 .subscribe_finalized()
                 .await
@@ -130,13 +106,8 @@
     async fn wait_for_era(&self, era: EraIndex, status: BlockStatus) {
         let addrs = aleph_zero::api::constants().staking().sessions_per_era();
         let sessions_per_era = self
-<<<<<<< HEAD
-            .as_ref()
-            .client
-=======
             .as_connection()
             .as_client()
->>>>>>> 917b76ef
             .constants()
             .at(&addrs)
             .expect("Failed to obtain sessions_per_era const!");
